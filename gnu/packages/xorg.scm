;;; GNU Guix --- Functional package management for GNU
;;; Copyright © 2013, 2014 Andreas Enge <andreas@enge.fr>
;;; Copyright © 2014, 2015, 2017 Mark H Weaver <mhw@netris.org>
;;; Copyright © 2014, 2015 Eric Bavier <bavier@member.fsf.org>
;;; Copyright © 2015, 2016, 2017 Ludovic Courtès <ludo@gnu.org>
;;; Copyright © 2015 Eric Dvorsak <eric@dvorsak.fr>
;;; Copyright © 2016 Mathieu Lirzin <mthl@gnu.org>
;;; Copyright © 2015 Cyrill Schenkel <cyrill.schenkel@gmail.com>
;;; Copyright © 2016, 2017 Efraim Flashner <efraim@flashner.co.il>
;;; Copyright © 2016 ng0 <ng0@we.make.ritual.n0.is>
;;; Copyright © 2016 Alex Kost <alezost@gmail.com>
;;; Copyright © 2016 David Craven <david@craven.ch>
;;; Copyright © 2016, 2017 John Darrington <jmd@gnu.org>
;;; Copyright © 2017 Marius Bakke <mbakke@fastmail.com>
;;; Copyright © 2017 Rutger Helling <rhelling@mykolab.com>
;;; Copyright © 2017 Arun Isaac <arunisaac@systemreboot.net>
;;;
;;; This file is part of GNU Guix.
;;;
;;; GNU Guix is free software; you can redistribute it and/or modify it
;;; under the terms of the GNU General Public License as published by
;;; the Free Software Foundation; either version 3 of the License, or (at
;;; your option) any later version.
;;;
;;; GNU Guix is distributed in the hope that it will be useful, but
;;; WITHOUT ANY WARRANTY; without even the implied warranty of
;;; MERCHANTABILITY or FITNESS FOR A PARTICULAR PURPOSE.  See the
;;; GNU General Public License for more details.
;;;
;;; You should have received a copy of the GNU General Public License
;;; along with GNU Guix.  If not, see <http://www.gnu.org/licenses/>.

(define-module (gnu packages xorg)
  #:use-module ((guix licenses) #:prefix license:)
  #:use-module (guix packages)
  #:use-module (guix download)
  #:use-module (guix git-download)
  #:use-module (guix build-system gnu)
  #:use-module (guix build-system perl)
  #:use-module (guix build-system python)
  #:use-module (guix utils)
  #:use-module (gnu packages)
  #:use-module (gnu packages anthy)
  #:use-module (gnu packages autotools)
  #:use-module (gnu packages bison)
  #:use-module (gnu packages check)
  #:use-module (gnu packages compression)
  #:use-module (gnu packages emacs)
  #:use-module (gnu packages flex)
  #:use-module (gnu packages fontutils)
  #:use-module (gnu packages freedesktop)
  #:use-module (gnu packages gettext)
  #:use-module (gnu packages gl)
  #:use-module (gnu packages glib)
  #:use-module (gnu packages gnupg)
  #:use-module (gnu packages gperf)
  #:use-module (gnu packages gtk)
  #:use-module (gnu packages image)
  #:use-module (gnu packages libbsd)
  #:use-module (gnu packages libedit)
  #:use-module (gnu packages linux)
  #:use-module (gnu packages llvm)
  #:use-module (gnu packages m4)
  #:use-module (gnu packages ncurses)
  #:use-module (gnu packages pciutils)
  #:use-module (gnu packages perl)
  #:use-module (gnu packages perl-check)
  #:use-module (gnu packages pkg-config)
  #:use-module (gnu packages python)
  #:use-module (gnu packages python-crypto)
  #:use-module (gnu packages qt)
  #:use-module (gnu packages spice)
  #:use-module (gnu packages video)
  #:use-module (gnu packages xiph)
  #:use-module (gnu packages xml)
  #:use-module (gnu packages xdisorg))




;; packages without propagated input
;; (rationale for this separation: The packages in PROPAGATED_INPUTS need to
;; be defined first, the split makes book-keeping easier.)


;; compiles only on macos
;; (define-public applewmproto


(define xorg-cf-files
  ;; The xorg-cf-files package contains the data files for the imake utility,
  ;; defining the known settings for a wide variety of platforms (many of which
  ;; have not been verified or tested in over a decade), and for many of the
  ;; libraries formerly delivered in the X.Org monolithic releases.
  ;;
  ;; License: x11, see COPYING
  (origin
    (method url-fetch)
    (uri "mirror://xorg/individual/util/xorg-cf-files-1.0.5.tar.bz2")
    (sha256
     (base32
      "1m3ypq0xcy46ghxc0svl1rbhpy3zvgmy0aa2mn7w7v7d8d8bh8zd"))))

(define-public imake
  (package
    (name "imake")
    (version "1.0.7")
    (source
     (origin
      (method url-fetch)
      (uri (string-append "mirror://xorg/individual/util/imake-"
                          version ".tar.bz2"))
      (sha256
       (base32
        "0zpk8p044jh14bis838shbf4100bjg7mccd7bq54glpsq552q339"))))
    (build-system gnu-build-system)
    (native-inputs
      `(("pkg-config" ,pkg-config)))
    (inputs
      `(("xorg-cf-files" ,xorg-cf-files)
        ("xproto" ,xproto)))
    (arguments
     `(#:phases
       (modify-phases %standard-phases
         (add-after 'install 'install-data
           (lambda* (#:key inputs outputs #:allow-other-keys)
             (let ((cf-files (assoc-ref inputs "xorg-cf-files"))
                   (out (assoc-ref outputs "out"))
                   (unpack (assoc-ref %standard-phases 'unpack))
                   (patch-source-shebangs
                    (assoc-ref %standard-phases 'patch-source-shebangs)))
               (mkdir "xorg-cf-files")
               (with-directory-excursion "xorg-cf-files"
                 (apply unpack (list #:source cf-files))
                 (apply patch-source-shebangs (list #:source cf-files))
                 (substitute* '("mingw.cf" "Imake.tmpl" "nto.cf" "os2.cf"
                                "linux.cf" "Amoeba.cf" "cygwin.cf")
                   (("/bin/sh") (which "bash")))
                 (and (zero? (system* "./configure"
                                      (string-append "SHELL=" (which "bash"))
                                      (string-append "--prefix=" out)))
                      (zero? (system* "make" "install"))))))))))
    (home-page "https://www.x.org/")
    (synopsis "Source code configuration and build system")
    (description
     "Imake is a deprecated source code configuration and build system which
has traditionally been supplied by and used to build the X Window System in
X11R6 and previous releases.  As of the X Window System X11R7 release, the X
Window system has switched to using GNU autotools as the primary build system,
and the Imake system is now deprecated, and should not be used by new software
projects.  Software developers are encouraged to migrate software to the GNU
autotools system.")
    (license license:x11)))

(define-public lndir
  (package
    (name "lndir")
    (version "1.0.3")
    (source (origin
              (method url-fetch)
              (uri (string-append
                    "mirror://xorg/individual/util/"
                    "lndir-" version ".tar.bz2"))
              (sha256
               (base32
                "0pdngiy8zdhsiqx2am75yfcl36l7kd7d7nl0rss8shcdvsqgmx29"))))
    (build-system gnu-build-system)
    (native-inputs
     `(("pkg-config" ,pkg-config)))
    (inputs
     `(("xproto" ,xproto)))
    (home-page "https://www.x.org/")
    (synopsis "Symlink directory into tree")
    (description "Create a shadow directory of symbolic links to another
directory tree.")
    (license license:x11)))

(define-public bdftopcf
  (package
    (name "bdftopcf")
    (version "1.1")
    (source
      (origin
        (method url-fetch)
        (uri (string-append
               "mirror://xorg/individual/app/bdftopcf-"
               version
               ".tar.bz2"))
        (sha256
          (base32
            "18hiscgljrz10zjcws25bis32nyrg3hzgmiq6scrh7izqmgz0kab"))))
    (build-system gnu-build-system)
    (inputs
      `(("libxfont" ,libxfont2)))
    (native-inputs
       `(("pkg-config" ,pkg-config)))
    (home-page "https://www.x.org/wiki/")
    (synopsis "Convert X font from BDF to PCF")
    (description
     "BDFtoPCF is a font compiler for the X server and font server.  It
converts X font from Bitmap Distribution Format to Portable Compiled Format
which can be read by any architecture.")
    (license license:x11)))


(define-public bigreqsproto
  (package
    (name "bigreqsproto")
    (version "1.1.2")
    (source
      (origin
        (method url-fetch)
        (uri (string-append
               "mirror://xorg/individual/proto/bigreqsproto-"
               version
               ".tar.bz2"))
        (sha256
          (base32
            "07hvfm84scz8zjw14riiln2v4w03jlhp756ypwhq27g48jmic8a6"))))
    (build-system gnu-build-system)
    (native-inputs `(("pkg-config" ,pkg-config)))
    (home-page "https://www.x.org/wiki/")
    (synopsis "Xorg BigReqsProto protocol headers")
    (description
     "Big Requests Extension defines a protocol to enable the use of
requests that exceed 262140 bytes in length.")
    (license license:x11)))


(define-public compositeproto
  (package
    (name "compositeproto")
    (version "0.4.2")
    (source
      (origin
        (method url-fetch)
        (uri (string-append
               "mirror://xorg/individual/proto/compositeproto-"
               version
               ".tar.bz2"))
        (sha256
          (base32
            "1z0crmf669hirw4s7972mmp8xig80kfndja9h559haqbpvq5k4q4"))))
    (build-system gnu-build-system)
    (inputs
      `(("fixesproto" ,fixesproto)))
    (native-inputs
      `(("pkg-config" ,pkg-config)))
    (home-page "https://www.x.org/wiki/")
    (synopsis "Xorg CompositeProto protocol headers")
    (description
     "Composite Extension contains header files and documentation for
the damage protocol.")
    (license license:x11)))


(define-public damageproto
  (package
    (name "damageproto")
    (version "1.2.1")
    (source
      (origin
        (method url-fetch)
        (uri (string-append
               "mirror://xorg/individual/proto/damageproto-"
               version
               ".tar.bz2"))
        (sha256
          (base32
            "0nzwr5pv9hg7c21n995pdiv0zqhs91yz3r8rn3aska4ykcp12z2w"))))
    (build-system gnu-build-system)
    (native-inputs `(("pkg-config" ,pkg-config)))
    (home-page "https://www.x.org/wiki/")
    (synopsis "Xorg DamageProto protocol headers")
    (description
     "Damage Extension contains header files and documentation for
the damage protocol.")
    (license license:x11)))


(define-public dmxproto
  (package
    (name "dmxproto")
    (version "2.3.1")
    (source
      (origin
        (method url-fetch)
        (uri (string-append
               "mirror://xorg/individual/proto/dmxproto-"
               version
               ".tar.bz2"))
        (sha256
          (base32
            "02b5x9dkgajizm8dqyx2w6hmqx3v25l67mgf35nj6sz0lgk52877"))))
    (build-system gnu-build-system)
    (native-inputs `(("pkg-config" ,pkg-config)))
    (home-page "https://www.x.org/wiki/")
    (synopsis "Xorg DMXProto protocol headers")
    (description
     "DMX (Distributed Multihead X) Extension defines a protocol for clients
to access a front-end proxy X server that controls multiple back-end X
servers making up a large display.")
    (license license:x11)))


(define-public dri2proto
  (package
    (name "dri2proto")
    (version "2.8")
    (source
      (origin
        (method url-fetch)
        (uri (string-append
               "mirror://xorg/individual/proto/dri2proto-"
               version
               ".tar.bz2"))
        (sha256
          (base32
            "015az1vfdqmil1yay5nlsmpf6cf7vcbpslxjb72cfkzlvrv59dgr"))))
    (build-system gnu-build-system)
    (home-page "https://www.x.org/wiki/")
    (synopsis "Xorg DRI2Proto protocol headers")
    (description
     "Direct Rendering Infrastructure 2 Extension defines a protocol to
securely allow user applications to access the video hardware without
requiring data to be passed through the X server.")
    (license license:x11)))

(define-public dri3proto
  (package
    (name "dri3proto")
    (version "1.0")
    (source
      (origin
        (method url-fetch)
        (uri (string-append
               "mirror://xorg/individual/proto/dri3proto-"
               version
               ".tar.bz2"))
        (sha256
          (base32
            "0x609xvnl8jky5m8jdklw4nymx3irkv32w99dfd8nl800bblkgh1"))))
    (build-system gnu-build-system)
    (home-page "https://www.x.org/wiki/")
    (synopsis "Xorg DRI3Proto protocol headers")
    (description
     "Direct Rendering Infrastructure 3 Extension provides mechanisms to
translate between direct rendered buffers and X pixmaps.  When combined with
the Present extension, a complete direct rendering solution for OpenGL is
provided.")
    (license (license:x11-style "file://dri3proto.h"
                                "See 'dri3proto.h' in the distribution."))))

(define-public %app-defaults-dir "/lib/X11/app-defaults")

(define-public editres
  (package
    (name "editres")
    (version "1.0.6")
    (source
      (origin
        (method url-fetch)
        (uri (string-append
               "mirror://xorg/individual/app/" name "-"
               version
               ".tar.bz2"))
        (sha256
         (base32
          "1w2d5hb5pw9ii2jlf4yjlp899402zfwc8hdkpdr3i1fy1cjd2riv"))))
    (build-system gnu-build-system)
    (arguments
     `(#:configure-flags
       (list (string-append "--with-appdefaultdir="
                            %output ,%app-defaults-dir))))
    (inputs
     `(("libxaw" ,libxaw)
       ("libxmu" ,libxmu)
       ("libxt" ,libxt)))
    (native-inputs
     `(("pkg-config" ,pkg-config)))
    (home-page "https://www.x.org/wiki/")
    (synopsis "Tool to browse and edit X Toolkit resource specifications")
    (description
     "Editres is a tool that allows users and application developers to view
the full widget hierarchy of any X Toolkit application that speaks the Editres
protocol.  In addition, editres will help the user construct resource
specifications, allow the user to apply the resource to the application and
view the results dynamically.  Once the user is happy with a resource
specification editres will append the resource string to the user's X
Resources file.")
    (license license:x11)))


(define-public encodings
  (package
    (name "encodings")
    (version "1.0.4")
    (source
      (origin
        (method url-fetch)
        (uri (string-append
               "mirror://xorg/individual/font/encodings-"
               version
               ".tar.bz2"))
        (sha256
          (base32
            "0ffmaw80vmfwdgvdkp6495xgsqszb6s0iira5j0j6pd4i0lk3mnf"))))
    (build-system gnu-build-system)
    (inputs
      `(("mkfontscale" ,mkfontscale)))
    (native-inputs
      `(("pkg-config" ,pkg-config)))
    (home-page "https://www.x.org/wiki/")
    (synopsis "Xorg font encoding files")
    (description "Xorg font encoding files.")
    (license license:public-domain)))

(define (%xorg-font-origin font version hash)
  (origin
    (method url-fetch)
    (uri (string-append "mirror://xorg/individual/font/" font "-"
                        version ".tar.bz2"))
    (sha256 hash)
    (modules '((guix build utils)))
    (snippet
     ;; Do not include timestamps in '.pcf.gz' files.
     '(substitute* "Makefile.in"
        (("^COMPRESS = (.*)$" _ rest)
         (string-append "COMPRESS = " (string-trim-right rest)
                        " --no-name\n"))))))

(define-syntax-rule (xorg-font-origin font version hash)
  "Expand to the 'origin' form for the given Xorg font package."
  (%xorg-font-origin font version (base32 hash)))

(define-public font-adobe100dpi
  (package
    (name "font-adobe100dpi")
    (version "1.0.3")
    (source (xorg-font-origin
             "font-adobe-100dpi" version
             "0m60f5bd0caambrk8ksknb5dks7wzsg7g7xaf0j21jxmx8rq9h5j"))
    (build-system gnu-build-system)
    (inputs
      `(("bdftopcf" ,bdftopcf)
        ("font-util" ,font-util)
        ("mkfontdir" ,mkfontdir)))
    (native-inputs
      `(("pkg-config" ,pkg-config)))
    (arguments
      `(#:configure-flags (list
        ;; install fonts into subdirectory of package output instead of
        ;; font-util-?.?.?/share/fonts/X11
        (string-append "--with-fontrootdir=" %output "/share/fonts/X11"))))
    (home-page "https://www.x.org/wiki/")
    (synopsis "Xorg adobe-100dpi fonts")
    (description "Xorg adobe-100dpi fonts.")
    (license license:x11)))


(define-public font-adobe75dpi
  (package
    (name "font-adobe75dpi")
    (version "1.0.3")
    (source (xorg-font-origin
             "font-adobe-75dpi" version
             "02advcv9lyxpvrjv8bjh1b797lzg6jvhipclz49z8r8y98g4l0n6"))
    (build-system gnu-build-system)
    (inputs
      `(("bdftopcf" ,bdftopcf)
        ("font-util" ,font-util)
        ("mkfontdir" ,mkfontdir)))
    (native-inputs
      `(("pkg-config" ,pkg-config)))
    (arguments
      `(#:configure-flags (list
        (string-append "--with-fontrootdir=" %output "/share/fonts/X11"))))
    (home-page "https://www.x.org/wiki/")
    (synopsis "Xorg adobe-75dpi fonts")
    (description "Xorg adobe-75dpi fonts.")
    (license license:x11)))


;; non-free license
;; (define-public font-adobe-utopia100dpi
;; (define-public font-adobe-utopia75dpi
;; (define-public font-adobe-utopia-type1


(define-public font-alias
  (package
    (name "font-alias")
    (version "1.0.3")
    (source (xorg-font-origin
             name version
             "16ic8wfwwr3jicaml7b5a0sk6plcgc1kg84w02881yhwmqm3nicb"))
    (build-system gnu-build-system)
    (native-inputs `(("pkg-config" ,pkg-config)))
    (arguments
     `(#:phases (modify-phases %standard-phases
                  (add-after
                   'install 'install-fonts-dir
                   ;; The X font server will not add directories to the font
                   ;; path unless they contain a "fonts.dir" file, so add some
                   ;; dummy files.
                   (lambda* (#:key outputs #:allow-other-keys)
                     (let ((out (assoc-ref outputs "out")))
                       (for-each (lambda (d)
                                   (call-with-output-file
                                       (string-append out "/share/fonts/X11"
                                                      "/" d "/fonts.dir")
                                     (lambda (p)
                                       (format p "0~%"))))
                                 '("75dpi" "100dpi" "misc" "cyrillic"))
                       #t))))))
    (home-page "https://www.x.org/wiki/")
    (synopsis "Xorg font aliases")
    (description
     "This package provides some common aliases for Xorg fonts.
For example: '6x10', '9x15bold', etc.")
    (license license:x11)))


(define-public font-arabic-misc
  (package
    (name "font-arabic-misc")
    (version "1.0.3")
    (source (xorg-font-origin
             name version
             "1x246dfnxnmflzf0qzy62k8jdpkb6jkgspcjgbk8jcq9lw99npah"))
    (build-system gnu-build-system)
    (inputs
      `(("mkfontdir" ,mkfontdir)
        ("bdftopcf" ,bdftopcf)))
    (native-inputs
      `(("pkg-config" ,pkg-config)))
    (home-page "https://www.x.org/wiki/")
    (synopsis "Xorg arabic-misc font")
    (description "Xorg arabic-misc font.")
    (license license:x11)))


;; non-free license
;; (define-public font-bh100dpi
;; (define-public font-bh75dpi
;; (define-public font-bh-lucidatypewriter100dpi
;; (define-public font-bh-lucidatypewriter75dpi
;; (define-public font-bh-ttf
;; (define-public font-bh-type1
;; (define-public font-bitstream100dpi
;; (define-public font-bitstream75dpi


(define-public font-cronyx-cyrillic
  (package
    (name "font-cronyx-cyrillic")
    (version "1.0.3")
    (source (xorg-font-origin
             name version
             "0ai1v4n61k8j9x2a1knvfbl2xjxk3xxmqaq3p9vpqrspc69k31kf"))
    (build-system gnu-build-system)
    (inputs
      `(("mkfontdir" ,mkfontdir)
        ("bdftopcf" ,bdftopcf)))
    (native-inputs
      `(("pkg-config" ,pkg-config)))
    (home-page "https://www.x.org/wiki/")
    (synopsis "Xorg cronyx-cyrillic font")
    (description "Xorg cronyx-cyrillic font.")
    (license license:x11)))


;; no license
;; (define-public font-cursor-misc

;; non-free license
;; (define-public font-daewoo-misc


(define-public font-dec-misc
  (package
    (name "font-dec-misc")
    (version "1.0.3")
    (source (xorg-font-origin
             name version
             "0yzza0l4zwyy7accr1s8ab7fjqkpwggqydbm2vc19scdby5xz7g1"))
    (build-system gnu-build-system)
    (inputs
      `(("mkfontdir" ,mkfontdir)
        ("bdftopcf" ,bdftopcf)))
    (native-inputs
      `(("pkg-config" ,pkg-config)))
    (home-page "https://www.x.org/wiki/")
    (synopsis "Xorg dec-misc font")
    (description "Xorg dec-misc font.")
    (license license:x11)))


;; non-free license
;; (define-public font-ibm-type1

(define-public font-isas-misc
  (package
    (name "font-isas-misc")
    (version "1.0.3")
    (source (xorg-font-origin
             name version
             "0rx8q02rkx673a7skkpnvfkg28i8gmqzgf25s9yi0lar915sn92q"))
    (build-system gnu-build-system)
    (inputs
      `(("mkfontdir" ,mkfontdir)
        ("bdftopcf" ,bdftopcf)))
    (native-inputs
      `(("pkg-config" ,pkg-config)))
    (home-page "https://www.x.org/wiki/")
    (synopsis "Xorg isas-misc font")
    (description "Xorg isas-misc font.")
    (license license:x11)))


;; non-free license
;; (define-public font-jis-misc


(define-public font-micro-misc
  (package
    (name "font-micro-misc")
    (version "1.0.3")
    (source (xorg-font-origin
             name version
             "1dldxlh54zq1yzfnrh83j5vm0k4ijprrs5yl18gm3n9j1z0q2cws"))
    (build-system gnu-build-system)
    (inputs
      `(("mkfontdir" ,mkfontdir)
        ("bdftopcf" ,bdftopcf)))
    (native-inputs
      `(("pkg-config" ,pkg-config)))
    (home-page "https://www.x.org/wiki/")
    (synopsis "Xorg micro-misc font")
    (description "Xorg micro-misc font.")
    (license license:public-domain)))


(define-public font-misc-cyrillic
  (package
    (name "font-misc-cyrillic")
    (version "1.0.3")
    (source (xorg-font-origin
             name version
             "0q2ybxs8wvylvw95j6x9i800rismsmx4b587alwbfqiw6biy63z4"))
    (build-system gnu-build-system)
    (inputs
      `(("mkfontdir" ,mkfontdir)
        ("bdftopcf" ,bdftopcf)))
    (native-inputs
      `(("pkg-config" ,pkg-config)))
    (home-page "https://www.x.org/wiki/")
    (synopsis "Xorg misc-cyrillic fonts")
    (description "Xorg misc-cyrillic fonts.")
    (license license:x11)))


(define-public font-misc-ethiopic
  (package
    (name "font-misc-ethiopic")
    (version "1.0.3")
    (source (xorg-font-origin
             name version
             "19cq7iq0pfad0nc2v28n681fdq3fcw1l1hzaq0wpkgpx7bc1zjsk"))
    (build-system gnu-build-system)
    (inputs
      `(("mkfontdir" ,mkfontdir)
        ("mkfontscale" ,mkfontscale)))
    (native-inputs
      `(("pkg-config" ,pkg-config)))
    (home-page "https://www.x.org/wiki/")
    (synopsis "Xorg misc-ethiopic fonts")
    (description "Xorg misc-ethiopic fonts.")
    (license license:x11)))


;; non-free license
;; (define-public font-misc-meltho


(define-public font-misc-misc
  (package
    (name "font-misc-misc")
    (version "1.1.2")
    (source (xorg-font-origin
             name version
             "150pq6n8n984fah34n3k133kggn9v0c5k07igv29sxp1wi07krxq"))
    (build-system gnu-build-system)
    (inputs
      `(("mkfontdir" ,mkfontdir)
        ("font-util" ,font-util)
        ("bdftopcf" ,bdftopcf)))
    (native-inputs
     `(("pkg-config" ,pkg-config)))
    (arguments
      `(#:configure-flags (list
        (string-append "--with-fontrootdir=" %output "/share/fonts/X11"))))
    (home-page "https://www.x.org/wiki/")
    (synopsis "Xorg misc-misc fonts")
    (description "Xorg misc-misc fixed fonts.")
    (license license:public-domain)))


(define-public font-mutt-misc
  (package
    (name "font-mutt-misc")
    (version "1.0.3")
    (source (xorg-font-origin
             name version
             "13qghgr1zzpv64m0p42195k1kc77pksiv059fdvijz1n6kdplpxx"))
    (build-system gnu-build-system)
    (inputs
      `(("mkfontdir" ,mkfontdir)
        ("bdftopcf" ,bdftopcf)))
    (native-inputs
      `(("pkg-config" ,pkg-config)))
    (home-page "https://www.x.org/wiki/")
    (synopsis "Xorg mutt-misc fonts")
    (description "Xorg mutt-misc fonts.")
    (license license:x11)))


(define-public font-schumacher-misc
  (package
    (name "font-schumacher-misc")
    (version "1.1.2")
    (source (xorg-font-origin
             name version
             "0nkym3n48b4v36y4s927bbkjnsmicajarnf6vlp7wxp0as304i74"))
    (build-system gnu-build-system)
    (inputs
      `(("mkfontdir" ,mkfontdir)
        ("font-util" ,font-util)
        ("bdftopcf" ,bdftopcf)))
    (native-inputs
      `(("pkg-config" ,pkg-config)))
    (arguments
      `(#:configure-flags (list
        (string-append "--with-fontrootdir=" %output "/share/fonts/X11"))))
    (home-page "https://www.x.org/wiki/")
    (synopsis "Xorg schumacher-misc fonts")
    (description "Xorg schumacher-misc fonts.")
    (license license:x11)))


(define-public font-screen-cyrillic
  (package
    (name "font-screen-cyrillic")
    (version "1.0.4")
    (source (xorg-font-origin
             name version
             "0yayf1qlv7irf58nngddz2f1q04qkpr5jwp4aja2j5gyvzl32hl2"))
    (build-system gnu-build-system)
    (inputs
      `(("mkfontdir" ,mkfontdir)
        ("bdftopcf" ,bdftopcf)))
    (native-inputs
      `(("pkg-config" ,pkg-config)))
    (home-page "https://www.x.org/wiki/")
    (synopsis "Xorg screen-cyrillic fonts")
    (description "Xorg screen-cyrillic fonts.")
    (license license:x11)))


(define-public font-sony-misc
  (package
    (name "font-sony-misc")
    (version "1.0.3")
    (source (xorg-font-origin
             name version
             "1xfgcx4gsgik5mkgkca31fj3w72jw9iw76qyrajrsz1lp8ka6hr0"))
    (build-system gnu-build-system)
    (inputs
      `(("mkfontdir" ,mkfontdir)
        ("bdftopcf" ,bdftopcf)))
    (native-inputs
      `(("pkg-config" ,pkg-config)))
    (home-page "https://www.x.org/wiki/")
    (synopsis "Xorg sony-misc fonts")
    (description "Xorg sony-misc fonts.")
    (license license:x11)))


(define-public font-sun-misc
  (package
    (name "font-sun-misc")
    (version "1.0.3")
    (source (xorg-font-origin
             name version
             "1q6jcqrffg9q5f5raivzwx9ffvf7r11g6g0b125na1bhpz5ly7s8"))
    (build-system gnu-build-system)
    (inputs
      `(("mkfontdir" ,mkfontdir)
        ("bdftopcf" ,bdftopcf)))
    (native-inputs
     `(("pkg-config" ,pkg-config)))
    (home-page "https://www.x.org/wiki/")
    (synopsis "Xorg sun-misc fonts")
    (description "Xorg sun-misc fonts.")
    (license license:x11)))


(define-public font-util
  (package
    (name "font-util")
    (version "1.3.1")
    (source
      (origin
        (method url-fetch)
        (uri (string-append
               "mirror://xorg/individual/font/font-util-"
               version
               ".tar.bz2"))
        (sha256
          (base32
            "08drjb6cf84pf5ysghjpb4i7xkd2p86k3wl2a0jxs1jif6qbszma"))))
    (build-system gnu-build-system)
    (native-inputs `(("pkg-config" ,pkg-config)))
    (home-page "https://www.x.org/wiki/")
    (synopsis "Xorg font utilities")
    (description
     "Xorg font package creation/installation utilities.")
    (license license:x11)))


(define-public font-winitzki-cyrillic
  (package
    (name "font-winitzki-cyrillic")
    (version "1.0.3")
    (source (xorg-font-origin
             name version
             "181n1bgq8vxfxqicmy1jpm1hnr6gwn1kdhl6hr4frjigs1ikpldb"))
    (build-system gnu-build-system)
    (inputs
      `(("mkfontdir" ,mkfontdir)
        ("bdftopcf" ,bdftopcf)))
    (native-inputs
      `(("pkg-config" ,pkg-config)))
    (home-page "https://www.x.org/wiki/")
    (synopsis "Xorg winitzki-cyrillic font")
    (description "Xorg winitzki-cyrillic font.")
    (license license:public-domain)))


(define-public font-xfree86-type1
  (package
    (name "font-xfree86-type1")
    (version "1.0.4")
    (source (xorg-font-origin
             name version
             "0jp3zc0qfdaqfkgzrb44vi9vi0a8ygb35wp082yz7rvvxhmg9sya"))
    (build-system gnu-build-system)
    (inputs
      `(("mkfontdir" ,mkfontdir)
        ("mkfontscale" ,mkfontscale)))
    (native-inputs
      `(("pkg-config" ,pkg-config)))
    (home-page "https://www.x.org/wiki/")
    (synopsis "Xorg xfree86-type1 font")
    (description "Xorg xfree86-type1 font.")
    (license license:x11)))


(define-public fontsproto
  (package
    (name "fontsproto")
    (version "2.1.3")
    (source
      (origin
        (method url-fetch)
        (uri (string-append
               "mirror://xorg/individual/proto/fontsproto-"
               version
               ".tar.bz2"))
        (sha256
          (base32
            "1f2sdsd74y34nnaf4m1zlcbhyv8xb6irnisc99f84c4ivnq4d415"))))
    (build-system gnu-build-system)
    (native-inputs `(("pkg-config" ,pkg-config)))
    (home-page "https://www.x.org/wiki/")
    (synopsis "Xorg FontsProto protocol headers")
    (description
     "Fonts Extension contains header files and documentation for
the fonts protocol.")
    (license license:x11)))


(define-public glproto
  (package
    (name "glproto")
    (version "1.4.17")
    (source
      (origin
        (method url-fetch)
        (uri (string-append
               "mirror://xorg/individual/proto/glproto-"
               version
               ".tar.bz2"))
        (sha256
          (base32
            "0h5ykmcddwid5qj6sbrszgkcypwn3mslvswxpgy2n2iixnyr9amd"))))
    (build-system gnu-build-system)
    (native-inputs `(("pkg-config" ,pkg-config)))
    (home-page "https://www.x.org/wiki/")
    (synopsis "Xorg GLProto protocol headers")
    (description
     "OpenGL Extension defines a protocol for the client to send 3D
rendering commands to the X server.")
    (license license:x11)))


(define-public iceauth
  (package
    (name "iceauth")
    (version "1.0.7")
    (source
      (origin
        (method url-fetch)
        (uri (string-append
               "mirror://xorg/individual/app/iceauth-"
               version
               ".tar.bz2"))
        (sha256
          (base32
            "02izdyzhwpgiyjd8brzilwvwnfr72ncjb6mzz3y1icwrxqnsy5hj"))))
    (build-system gnu-build-system)
    (inputs
      `(("libice" ,libice)))
    (native-inputs
      `(("pkg-config" ,pkg-config)))
    (home-page "https://www.x.org/wiki/")
    (synopsis "ICE authority file utility")
    (description
     "ICEAuth program is used to edit and display the authorization
information used in connecting with ICE (Inter-Client Exchange).  It
operates very much like the xauth program for X11 connection
authentication records.")
    (license license:x11)))


(define-public inputproto
  (package
    (name "inputproto")
    (version "2.3.2")
    (source
      (origin
        (method url-fetch)
        (uri (string-append
               "mirror://xorg/individual/proto/inputproto-"
               version
               ".tar.bz2"))
        (sha256
          (base32
            "07gk7v006zqn3dcfh16l06gnccy7xnqywf3vl9c209ikazsnlfl9"))))
    (build-system gnu-build-system)
    (native-inputs `(("pkg-config" ,pkg-config)))
    (home-page "https://www.x.org/wiki/")
    (synopsis "Xorg InputProto protocol headers")
    (description
     "Input Extension defines a protocol to provide additional input
devices management such as graphic tablets.")
    (license license:x11)))


(define-public kbproto
  (package
    (name "kbproto")
    (version "1.0.7")
    (source
      (origin
        (method url-fetch)
        (uri (string-append
               "mirror://xorg/individual/proto/kbproto-"
               version
               ".tar.bz2"))
        (sha256
          (base32
            "0mxqj1pzhjpz9495vrjnpi10kv2n1s4vs7di0sh3yvipfq5j30pq"))))
    (build-system gnu-build-system)
    (native-inputs `(("pkg-config" ,pkg-config)))
    (home-page "https://www.x.org/wiki/")
    (synopsis "Xorg KBProto protocol headers")
    (description
     "X Keyboard (XKB) Extension defines a protocol to provide a number
of new capabilities and controls for text keyboards.")
    (license license:x11)))


;; requires applewmproto, which compiles only on macos
;; (define-public libapplewm


(define-public libdmx
  (package
    (name "libdmx")
    (version "1.1.3")
    (source
      (origin
        (method url-fetch)
        (uri (string-append
               "mirror://xorg/individual/lib/libdmx-"
               version
               ".tar.bz2"))
        (sha256
          (base32
            "00djlxas38kbsrglcmwmxfbmxjdchlbj95pqwjvdg8jn5rns6zf9"))))
    (build-system gnu-build-system)
    (inputs
      `(("xextproto" ,xextproto)
        ("libxext" ,libxext)
        ("libx11" ,libx11)
        ("dmxproto" ,dmxproto)))
    (native-inputs
      `(("pkg-config" ,pkg-config)))
    (home-page "https://www.x.org/wiki/")
    (synopsis "Xorg DMX library")
    (description
     "DMX (Distributed Multihead X) extension library.")
    (license license:x11)))


(define-public libxshmfence
  (package
    (name "libxshmfence")
    (version "1.2")
    (source (origin
              (method url-fetch)
              (uri (string-append
                    "mirror://xorg/individual/lib/"
                    name "-" version ".tar.bz2"))
              (sha256
               (base32
                "032b0nlkdrpbimdld4gqvhqx53rzn8fawvf1ybhzn7lcswgjs6yj"))))
    (build-system gnu-build-system)
    (native-inputs `(("pkg-config" ,pkg-config)))
    (inputs `(("xproto" ,xproto)))
    (home-page "https://www.x.org/")
    (synopsis "Xorg shared memory fences library")
    (description
     "This library provides an interface to shared-memory fences for
synchronization between the X server and direct-rendering clients.")

    ;; Same license as libevdev.
    (license (license:x11-style "file://COPYING"))))


(define-public libfontenc
  (package
    (name "libfontenc")
    (version "1.1.3")
    (source
      (origin
        (method url-fetch)
        (uri (string-append
               "mirror://xorg/individual/lib/libfontenc-"
               version
               ".tar.bz2"))
        (sha256
          (base32
            "08gxmrhgw97mv0pvkfmd46zzxrn6zdw4g27073zl55gwwqq8jn3h"))))
    (build-system gnu-build-system)
    (inputs
      `(("zlib" ,zlib)
        ("xproto" ,xproto)))
    (native-inputs
      `(("pkg-config" ,pkg-config)))
    (home-page "https://www.x.org/wiki/")
    (synopsis "Xorg font encoding library")
    (description "Xorg font encoding library.")
    (license license:x11)))


(define-public libfs
  (package
    (name "libfs")
    (version "1.0.7")
    (source
      (origin
        (method url-fetch)
        (uri (string-append
               "mirror://xorg/individual/lib/libFS-"
               version
               ".tar.bz2"))
        (sha256
          (base32
            "1wy4km3qwwajbyl8y9pka0zwizn7d9pfiyjgzba02x3a083lr79f"))))
    (build-system gnu-build-system)
    (inputs
      `(("xtrans" ,xtrans)
        ("xproto" ,xproto)
        ("fontsproto" ,fontsproto)))
    (native-inputs
      `(("pkg-config" ,pkg-config)))
    (home-page "https://www.x.org/wiki/")
    (synopsis "Xorg Font Service client library")
    (description
     "Font Service client library is used by clients of X Font
Servers (xfs), such as xfsinfo, fslsfonts, and the X servers
themselves.")
    (license license:x11)))


(define-public libpciaccess
  (package
    (name "libpciaccess")
    (version "0.14")
    (source
      (origin
        (method url-fetch)
        (uri (string-append
               "mirror://xorg/individual/lib/libpciaccess-"
               version
               ".tar.bz2"))
        (sha256
          (base32
            "197jbcpvp4z4x6j705mq2y4fsnnypy6f85y8xalgwhgx5bhl7x9x"))))
    (build-system gnu-build-system)
    (arguments
     '(;; Make sure libpciaccess can read compressed 'pci.ids' files as
       ;; provided by pciutils.
       #:configure-flags
       (list "--with-zlib"
             (string-append "--with-pciids-path="
                            (assoc-ref %build-inputs "pciutils")
                            "/share/hwdata"))

       #:phases
       (modify-phases %standard-phases
         (add-after 'install 'add-L-zlib
           (lambda* (#:key inputs outputs #:allow-other-keys)
             ;; Provide '-LZLIB/lib' next to '-lz' in the .la file.
             (let ((zlib (assoc-ref inputs "zlib"))
                   (out  (assoc-ref outputs "out")))
               (substitute* (string-append out "/lib/libpciaccess.la")
                 (("-lz")
                  (string-append "-L" zlib "/lib -lz")))
               #t))))))
    (inputs
     `(("zlib" ,zlib)
       ("pciutils" ,pciutils)))                   ;for 'pci.ids.gz'
    (native-inputs
       `(("pkg-config" ,pkg-config)))
    (home-page "https://www.x.org/wiki/")
    (synopsis "Xorg PCI access library")
    (description "Xorg Generic PCI access library.")
    (license license:x11)))


(define-public libpthread-stubs
  (package
    (name "libpthread-stubs")
    (version "0.4")
    (source
      (origin
        (method url-fetch)
        (uri (string-append
               "mirror://xorg/individual/xcb/libpthread-stubs-"
               version
               ".tar.bz2"))
        (sha256
          (base32
            "0cz7s9w8lqgzinicd4g36rjg08zhsbyngh0w68c3np8nlc8mkl74"))))
    (build-system gnu-build-system)
    (native-inputs `(("pkg-config" ,pkg-config)))
    (home-page "https://www.x.org/wiki/")
    (synopsis "Library with pthread stubs")
    (description
     "This library provides weak aliases for pthread functions not
provided in libc or otherwise available by default.  Libraries like
libxcb rely on pthread stubs to use pthreads optionally, becoming
thread-safe when linked to libpthread, while avoiding any performance
hit when running single-threaded.")
    (license license:x11)))


(define-public libsm
  (package
    (name "libsm")
    (version "1.2.2")
    (source
      (origin
        (method url-fetch)
        (uri (string-append
               "mirror://xorg/individual/lib/libSM-"
               version
               ".tar.bz2"))
        (sha256
          (base32
            "1gc7wavgs435g9qkp9jw4lhmaiq6ip9llv49f054ad6ryp4sib0b"))))
    (build-system gnu-build-system)
    (propagated-inputs
      `(("libice" ,libice))) ; SMlib.h includes ICElib.h
    (inputs
      `(("xtrans" ,xtrans)
        ("util-linux" ,util-linux)))
    (native-inputs
      `(("pkg-config" ,pkg-config)))
    (home-page "https://www.x.org/wiki/")
    (synopsis "Xorg Session Management library")
    (description "Xorg Session Management library.")
    (license license:x11)))


(define-public libwindowswm
  (package
    (name "libwindowswm")
    (version "1.0.1")
    (source
      (origin
        (method url-fetch)
        (uri (string-append
               "mirror://xorg/individual/lib/libWindowsWM-"
               version
               ".tar.bz2"))
        (sha256
          (base32
            "1p0flwb67xawyv6yhri9w17m1i4lji5qnd0gq8v1vsfb8zw7rw15"))))
    (build-system gnu-build-system)
    (inputs
      `(("xextproto" ,xextproto)
        ("libxext" ,libxext)
        ("libx11" ,libx11)
        ("windowswmproto" ,windowswmproto)))
    (native-inputs
      `(("pkg-config" ,pkg-config)))
    (home-page "https://www.x.org/wiki/")
    (synopsis "Xorg WindowsWM library")
    (description
     "Cygwin/X rootless window management extension.
WindowsWM is a simple library designed to interface with the Windows-WM
extension.  This extension allows X window managers to better interact
with the Cygwin XWin server when running X11 in a rootless mode.")
    (license license:x11)))


(define-public libxcomposite
  (package
    (name "libxcomposite")
    (version "0.4.4")
    (source
      (origin
        (method url-fetch)
        (uri (string-append
               "mirror://xorg/individual/lib/libXcomposite-"
               version
               ".tar.bz2"))
        (sha256
          (base32
            "0y21nfpa5s8qmx0srdlilyndas3sgl0c6rc26d5fx2vx436m1qpd"))))
    (build-system gnu-build-system)
    (propagated-inputs
     ;; xcomposite.pc refers to all these.
      `(("xproto" ,xproto)
        ("libxfixes" ,libxfixes)
        ("libx11" ,libx11)
        ("compositeproto" ,compositeproto)))
    (native-inputs
      `(("pkg-config" ,pkg-config)))
    (home-page "https://www.x.org/wiki/")
    (synopsis "Xorg Composite library")
    (description
     "Client library for the Composite extension to the X11 protocol.")
    (license license:x11)))


(define-public libxdmcp
  (package
    (name "libxdmcp")
    (version "1.1.2")
    (source
      (origin
        (method url-fetch)
        (uri (string-append
               "mirror://xorg/individual/lib/libXdmcp-"
               version
               ".tar.bz2"))
        (sha256
          (base32
            "1qp4yhxbfnpj34swa0fj635kkihdkwaiw7kf55cg5zqqg630kzl1"))))
    (build-system gnu-build-system)
    (inputs
      `(("libbsd" ,libbsd)
        ("xproto" ,xproto)))
    (native-inputs
       `(("pkg-config" ,pkg-config)))
    (home-page "https://www.x.org/wiki/")
    (synopsis "Xorg Display Manager Control Protocol library")
    (description "Xorg Display Manager Control Protocol library.")
    (license license:x11)))


(define-public libxft
  (package
    (name "libxft")
    (version "2.3.2")
    (source
      (origin
        (method url-fetch)
        (uri (string-append
               "mirror://xorg/individual/lib/libXft-"
               version
               ".tar.bz2"))
        (sha256
          (base32
            "0k6wzi5rzs0d0n338ms8n8lfyhq914hw4yl2j7553wqxfqjci8zm"))))
    (build-system gnu-build-system)
    (propagated-inputs
     ;; xft.pc refers to all these.
      `(("libxrender" ,libxrender)
        ("freetype" ,freetype)
        ("fontconfig" ,fontconfig)))
    (inputs
      `(("libx11" ,libx11)
        ("xproto" ,xproto)))
    (native-inputs
      `(("pkg-config" ,pkg-config)))
    (home-page "https://www.x.org/wiki/")
    (synopsis "Xorg FreeType library")
    (description
     "Xorg FreeType library connects X applications with the FreeType font
rasterization library.  Xft uses fontconfig to locate fonts so it has no
configuration files.")
    (license license:x11)))


(define-public libxkbfile
  (package
    (name "libxkbfile")
    (version "1.0.9")
    (source
      (origin
        (method url-fetch)
        (uri (string-append
               "mirror://xorg/individual/lib/libxkbfile-"
               version
               ".tar.bz2"))
        (sha256
          (base32
            "0smimr14zvail7ar68n7spvpblpdnih3jxrva7cpa6cn602px0ai"))))
    (build-system gnu-build-system)
    (inputs
      `(("libx11" ,libx11)))
    (native-inputs
      `(("pkg-config" ,pkg-config)))
    (home-page "https://www.x.org/wiki/")
    (synopsis "Xorg XKB file handling library")
    (description "Xorg XKB file handling library.")
    (license license:x11)))


(define-public libxmu
  (package
    (name "libxmu")
    (version "1.1.2")
    (source
      (origin
        (method url-fetch)
        (uri (string-append
               "mirror://xorg/individual/lib/libXmu-"
               version
               ".tar.bz2"))
        (sha256
          (base32
            "02wx6jw7i0q5qwx87yf94fsn3h0xpz1k7dz1nkwfwm1j71ydqvkm"))))
    (build-system gnu-build-system)
    (inputs
      `(("libxt" ,libxt)
        ("xproto" ,xproto)
        ("libxext" ,libxext)))
    (native-inputs
      `(("pkg-config" ,pkg-config)))
    (home-page "https://www.x.org/wiki/")
    (synopsis "Xorg Xmu library")
    (description
     "Xmu library contains miscellaneous utilities and is not part of the
Xlib standard.  It is intended to support clients in the Xorg distribution;
vendors may choose not to distribute this library if they wish.  Therefore,
applications developers who depend on this library should be prepared to
treat it as part of their software base when porting.")
    (license license:x11)))


(define-public libxpm
  (package
    (name "libxpm")
    (version "3.5.12")
    (source
      (origin
        (method url-fetch)
        (uri (string-append
               "mirror://xorg/individual/lib/libXpm-"
               version
               ".tar.bz2"))
        (sha256
          (base32
            "1v5xaiw4zlhxspvx76y3hq4wpxv7mpj6parqnwdqvpj8vbinsspx"))))
    (build-system gnu-build-system)
    (inputs
      `(("gettext" ,gettext-minimal)
        ("libxt" ,libxt)
        ("xproto" ,xproto)
        ("libxext" ,libxext)))
    (native-inputs
      `(("pkg-config" ,pkg-config)))
    (home-page "https://www.x.org/wiki/")
    (synopsis "Xorg XPM library")
    (description "XPM (X Pixmap) image file format library.")
    (license license:x11)))


(define-public libxres
  (package
    (name "libxres")
    (version "1.2.0")
    (source
      (origin
        (method url-fetch)
        (uri (string-append
               "mirror://xorg/individual/lib/libXres-"
               version
               ".tar.bz2"))
        (sha256
          (base32
            "1m0jr0lbz9ixpp9ihk68349q0i7ry2379lnfzdy4mrl86ijc2xgz"))))
    (build-system gnu-build-system)
    (inputs
      `(("xproto" ,xproto)
        ("libxext" ,libxext)
        ("libx11" ,libx11)
        ("resourceproto" ,resourceproto)))
    (native-inputs
      `(("pkg-config" ,pkg-config)))
    (home-page "https://www.x.org/wiki/")
    (synopsis "Xorg Resource extension library")
    (description "X Resource extension library.")
    (license license:x11)))


(define-public libxscrnsaver
  (package
    (name "libxscrnsaver")
    (version "1.2.2")
    (source
      (origin
        (method url-fetch)
        (uri (string-append
               "mirror://xorg/individual/lib/libXScrnSaver-"
               version
               ".tar.bz2"))
        (sha256
          (base32
            "07ff4r20nkkrj7h08f9fwamds9b3imj8jz5iz6y38zqw6jkyzwcg"))))
    (build-system gnu-build-system)
    (inputs
      `(("libxext" ,libxext)
        ("libx11" ,libx11)))
    (propagated-inputs
      `(("scrnsaverproto" ,scrnsaverproto)))
    (native-inputs
      `(("pkg-config" ,pkg-config)))
    (home-page "https://www.x.org/wiki/")
    (synopsis "Xorg Screen Saver library")
    (description "X11 Screen Saver extension client library.")
    (license license:x11)))


(define-public libxxf86dga
  (package
    (name "libxxf86dga")
    (version "1.1.4")
    (source
      (origin
        (method url-fetch)
        (uri (string-append
               "mirror://xorg/individual/lib/libXxf86dga-"
               version
               ".tar.bz2"))
        (sha256
          (base32
            "0zn7aqj8x0951d8zb2h2andldvwkzbsc4cs7q023g6nzq6vd9v4f"))))
    (build-system gnu-build-system)
    (propagated-inputs
      `(("xf86dgaproto" ,xf86dgaproto)))
    (inputs
      `(("libx11" ,libx11)
        ("libxext" ,libxext)))
    (native-inputs
      `(("pkg-config" ,pkg-config)))
    (home-page "https://www.x.org/wiki/")
    (synopsis "Xorg XFree86-DGA library")
    (description "Client library for the XFree86-DGA extension.")
    (license license:x11)))


(define-public luit
  (package
    (name "luit")
    (version "1.1.1")
    (source
      (origin
        (method url-fetch)
        (uri (string-append
               "mirror://xorg/individual/app/luit-"
               version
               ".tar.bz2"))
        (sha256
          (base32
            "0dn694mk56x6hdk6y9ylx4f128h5jcin278gnw2gb807rf3ygc1h"))
        ;; See https://bugs.freedesktop.org/show_bug.cgi?id=47792;
        ;; should become obsolete with the next release.
        (patches (search-patches "luit-posix.patch"))))
    (build-system gnu-build-system)
    (inputs
      `(("libfontenc" ,libfontenc)))
    (native-inputs
       `(("pkg-config" ,pkg-config)))
    (home-page "https://www.x.org/wiki/")
    (synopsis "Convert terminal I/O from legacy encodings to UTF-8")
    (description
     "Luit is a filter that can be run between an arbitrary application and
a UTF-8 terminal emulator such as xterm.  It will convert application
output from the locale's encoding into UTF-8, and convert terminal
input from UTF-8 into the locale's encoding.")
    (license license:x11)))


(define-public makedepend
  (package
    (name "makedepend")
    (version "1.0.5")
    (source
      (origin
        (method url-fetch)
        (uri (string-append
               "mirror://xorg/individual/util/makedepend-"
               version
               ".tar.bz2"))
        (sha256
          (base32
            "09alw99r6y2bbd1dc786n3jfgv4j520apblyn7cw6jkjydshba7p"))))
    (build-system gnu-build-system)
    (inputs
      `(("xproto" ,xproto)))
    (native-inputs `(("pkg-config" ,pkg-config)))
    (home-page "https://www.x.org/wiki/")
    (synopsis "Xorg makedepend utility")
    (description
     "Makedepend is an utility for creating dependencies in makefiles.")
    (license license:x11)))


(define-public mkfontscale
  (package
    (name "mkfontscale")
    (version "1.1.2")
    (source
      (origin
        (method url-fetch)
        (uri (string-append
               "mirror://xorg/individual/app/mkfontscale-"
               version
               ".tar.bz2"))
        (sha256
          (base32
            "081z8lwh9c1gyrx3ad12whnpv3jpfbqsc366mswpfm48mwl54vcc"))))
    (build-system gnu-build-system)
    (inputs
      `(("zlib" ,zlib)
        ("xproto" ,xproto)
        ("freetype" ,freetype)
        ("libfontenc" ,libfontenc)))
    (native-inputs
       `(("pkg-config" ,pkg-config)))
    (home-page "https://www.x.org/wiki/")
    (synopsis "Create an index of scalable font files for X server")
    (description
     "MkFontScale creates the 'fonts.scale' and 'fonts.dir' index files used
by the legacy X11 font system.")
    (license license:x11)))


(define-public presentproto
  (package
    (name "presentproto")
    (version "1.1")
    (source
      (origin
        (method url-fetch)
        (uri (string-append
               "mirror://xorg/individual/proto/presentproto-"
               version
               ".tar.bz2"))
        (sha256
          (base32
            "1f96dlgfwhsd0834z8ydjzjnb0cwha5r6lxgia4say4zhsl276zn"))))
    (build-system gnu-build-system)
    (home-page "https://www.x.org/wiki/")
    (synopsis "Xorg PresentProto protocol headers")
    (description
     "Present Extension provides a way for applications to update their
window contents from a pixmap in a well defined fashion, synchronizing
with the display refresh and potentially using a more efficient
mechanism than copying the contents of the source pixmap.")
    (license (license:x11-style "file://presentproto.h"
                                "See 'presentproto.h' in the distribution."))))

(define-public printproto
  (package
    (name "printproto")
    (version "1.0.5")
    (source
      (origin
        (method url-fetch)
        (uri (string-append
               "mirror://xorg/individual/proto/printproto-"
               version
               ".tar.bz2"))
        (sha256
          (base32
            "06liap8n4s25sgp27d371cc7yg9a08dxcr3pmdjp761vyin3360j"))))
    (build-system gnu-build-system)
    (native-inputs `(("pkg-config" ,pkg-config)))
    (home-page "https://www.x.org/wiki/")
    (synopsis "Xorg PrintProto protocol headers")
    (description
     "Print Extension defines a protocol for a portable,
network-transparent printing system.")
    (license license:x11)))


(define-public randrproto
  (package
    (name "randrproto")
    (version "1.5.0")
    (source
      (origin
        (method url-fetch)
        (uri (string-append
               "mirror://xorg/individual/proto/randrproto-"
               version
               ".tar.bz2"))
        (sha256
          (base32
            "0s4496z61y5q45q20gldwpf788b9nsa8hb13gnck1mwwwwrmarsc"))))
    (build-system gnu-build-system)
    (native-inputs `(("pkg-config" ,pkg-config)))
    (home-page "https://www.x.org/wiki/")
    (synopsis "Xorg RandRProto protocol headers")
    (description
     "Resize and Rotate Extension defines a protocol for clients to
dynamically change X screens, so as to resize, rotate and reflect the root
window of a screen.")
    (license license:x11)))


(define-public recordproto
  (package
    (name "recordproto")
    (version "1.14.2")
    (source
      (origin
        (method url-fetch)
        (uri (string-append
               "mirror://xorg/individual/proto/recordproto-"
               version
               ".tar.bz2"))
        (sha256
          (base32
            "0w3kgr1zabwf79bpc28dcnj0fpni6r53rpi82ngjbalj5s6m8xx7"))))
    (build-system gnu-build-system)
    (native-inputs `(("pkg-config" ,pkg-config)))
    (home-page "https://www.x.org/wiki/")
    (synopsis "Xorg RecordProto protocol headers")
    (description
     "Record Extension defines a protocol for the recording and playback
of user actions in the X Window System.")
    (license license:x11)))


(define-public renderproto
  (package
    (name "renderproto")
    (version "0.11.1")
    (source
      (origin
        (method url-fetch)
        (uri (string-append
               "mirror://xorg/individual/proto/renderproto-"
               version
               ".tar.bz2"))
        (sha256
          (base32
            "0dr5xw6s0qmqg0q5pdkb4jkdhaja0vbfqla79qh5j1xjj9dmlwq6"))))
    (build-system gnu-build-system)
    (native-inputs `(("pkg-config" ,pkg-config)))
    (home-page "https://www.x.org/wiki/")
    (synopsis "Xorg RenderProto protocol headers")
    (description
     "Rendering Extension defines a protcol for a digital image composition
as the foundation of a new rendering model within the X Window System.")
    (license license:x11)))


(define-public resourceproto
  (package
    (name "resourceproto")
    (version "1.2.0")
    (source
      (origin
        (method url-fetch)
        (uri (string-append
               "mirror://xorg/individual/proto/resourceproto-"
               version
               ".tar.bz2"))
        (sha256
          (base32
            "0638iyfiiyjw1hg3139pai0j6m65gkskrvd9684zgc6ydcx00riw"))))
    (build-system gnu-build-system)
    (native-inputs `(("pkg-config" ,pkg-config)))
    (home-page "https://www.x.org/wiki/")
    (synopsis "Xorg ResourceProto protocol headers")
    (description
     "Resource Extension defines a protocol that allows a client to
query the X server about its usage of various resources.")
    (license license:x11)))


(define-public scrnsaverproto
  (package
    (name "scrnsaverproto")
    (version "1.2.2")
    (source
      (origin
        (method url-fetch)
        (uri (string-append
               "mirror://xorg/individual/proto/scrnsaverproto-"
               version
               ".tar.bz2"))
        (sha256
          (base32
            "0rfdbfwd35d761xkfifcscx56q0n56043ixlmv70r4v4l66hmdwb"))))
    (build-system gnu-build-system)
    (native-inputs `(("pkg-config" ,pkg-config)))
    (home-page "https://www.x.org/wiki/")
    (synopsis "Xorg ScrnSaverProto protocol headers")
    (description
     "Screen Saver Extension defines a protocol to control screensaver
features and to query screensaver info on specific windows.")
    (license license:x11)))


(define-public sessreg
  (package
    (name "sessreg")
    (version "1.1.1")
    (source
      (origin
        (method url-fetch)
        (uri (string-append
               "mirror://xorg/individual/app/sessreg-"
               version
               ".tar.bz2"))
        (sha256
          (base32
            "1qd66mg2bnppqz4xgdjzif2488zl82vx2c26ld3nb8pnyginm9vq"))))
    (build-system gnu-build-system)
    (inputs
      `(("xproto" ,xproto)))
    (native-inputs
       `(("pkg-config" ,pkg-config)))
    (home-page "https://www.x.org/wiki/")
    (synopsis "Register X sessions in system utmp/utmpx databases")
    (description
     "SessReg is a simple program for managing utmp/wtmp entries for X
sessions.  It was originally written for use with xdm, but may also be
used with other display managers such as gdm or kdm.")
    (license license:x11)))


(define-public setxkbmap
  (package
    (name "setxkbmap")
    (version "1.3.1")
    (source
      (origin
        (method url-fetch)
        (uri (string-append
               "mirror://xorg/individual/app/setxkbmap-"
               version
               ".tar.bz2"))
        (sha256
          (base32
            "1qfk097vjysqb72pq89h0la3462kbb2dh1d11qzs2fr67ybb7pd9"))))
    (build-system gnu-build-system)
    (inputs
      `(("libxkbfile" ,libxkbfile)
        ("xkeyboard-config" ,xkeyboard-config)
        ("libx11" ,libx11)))
    (native-inputs
      `(("pkg-config" ,pkg-config)))
    (arguments
     `(#:configure-flags
       (list (string-append "--with-xkb-config-root="
                            (assoc-ref %build-inputs "xkeyboard-config")
                            "/share/X11/xkb"))))
    (home-page "https://www.x.org/wiki/")
    (synopsis "Set the keyboard using the X Keyboard Extension")
    (description
     "Setxkbmap is an X11 client to change the keymaps in the X server
for a specified keyboard to use the layout determined by the options
listed on the command line.")
    (license license:x11)))


(define-public smproxy
  (package
    (name "smproxy")
    (version "1.0.6")
    (source
      (origin
        (method url-fetch)
        (uri (string-append
               "mirror://xorg/individual/app/smproxy-"
               version
               ".tar.bz2"))
        (sha256
          (base32
            "0rkjyzmsdqmlrkx8gy2j4q6iksk58hcc92xzdprkf8kml9ar3wbc"))))
    (build-system gnu-build-system)
    (inputs
      `(("libxt" ,libxt)
        ("libxmu" ,libxmu)))
    (native-inputs
      `(("pkg-config" ,pkg-config)))
    (home-page "https://www.x.org/wiki/")
    (synopsis "Session Manager Proxy")
    (description
     "SMProxy allows X applications that do not support X11R6 session
management to participate in an X11R6 session.")
    (license license:x11)))


(define-public util-macros
  (package
    (name "util-macros")
    (version "1.19.1")
    (source
      (origin
        (method url-fetch)
        (uri (string-append
               "mirror://xorg/individual/util/util-macros-"
               version
               ".tar.bz2"))
        (sha256
          (base32
            "19h6wflpmh7xxqr6lk5z8pds6r9r0dn7ijbvaacymx2q0m05km0q"))))
    (build-system gnu-build-system)
    (native-inputs `(("pkg-config" ,pkg-config)))
    (arguments
     `(#:phases (alist-cons-after
                 'unpack 'fix-makefile-in
                 (lambda _
                   (substitute* "Makefile.in"
                     ;; Install xorg-macros.pc in PREFIX/lib/pkgconfig,
                     ;; not PREFIX/share/pkgconfig.
                     (("\\$\\(datadir\\)/pkgconfig") "$(libdir)/pkgconfig")))
                 (alist-cons-after
                  'install 'post-install-cleanup
                  (lambda* (#:key outputs #:allow-other-keys)
                    (let ((out (assoc-ref outputs "out")))
                      (with-directory-excursion out
                        (delete-file "share/util-macros/INSTALL")
                        (rmdir "share/util-macros"))))
                  %standard-phases))))
    (home-page "https://www.x.org/wiki/")
    (synopsis "Xorg autoconf macros")
    (description
     "This package provides a set of autoconf macros used by the
configure.ac scripts in other Xorg modular packages, and is needed to
generate new versions of their configure scripts with autoconf.")
    (license license:x11)))


(define-public videoproto
  (package
    (name "videoproto")
    (version "2.3.3")
    (source
      (origin
        (method url-fetch)
        (uri (string-append
               "mirror://xorg/individual/proto/videoproto-"
               version
               ".tar.bz2"))
        (sha256
          (base32
            "00m7rh3pwmsld4d5fpii3xfk5ciqn17kkk38gfpzrrh8zn4ki067"))))
    (build-system gnu-build-system)
    (native-inputs `(("pkg-config" ,pkg-config)))
    (home-page "https://www.x.org/wiki/")
    (synopsis "Xorg VideoProto protocol headers")
    (description
     "Video Extension provides a protocol for a video output mechanism,
mainly to rescale video playback in the video controller hardware.")
    (license license:x11)))


(define-public windowswmproto
  (package
    (name "windowswmproto")
    (version "1.0.4")
    (source
      (origin
        (method url-fetch)
        (uri (string-append
               "mirror://xorg/individual/proto/windowswmproto-"
               version
               ".tar.bz2"))
        (sha256
          (base32
            "0syjxgy4m8l94qrm03nvn5k6bkxc8knnlld1gbllym97nvnv0ny0"))))
    (build-system gnu-build-system)
    (native-inputs `(("pkg-config" ,pkg-config)))
    (home-page "https://www.x.org/wiki/")
    (synopsis "Xorg WindowsWMProto protocol headers")
    (description
     "WindowsWM Extension defines a protocol, used for coordination between
an X11 server and the Microsoft Windows native window manager.  WindowsWM
is only intended to be used on Cygwin when running a rootless XWin
server.")
    (license license:x11)))


(define-public x11perf
  (package
    (name "x11perf")
    (version "1.6.0")
    (source
      (origin
        (method url-fetch)
        (uri (string-append
               "mirror://xorg/individual/app/x11perf-"
               version
               ".tar.bz2"))
        (sha256
          (base32
            "0lb716yfdb8f11h4cz93d1bapqdxf1xplsb21kbp4xclq7g9hw78"))))
    (build-system gnu-build-system)
    (inputs
      `(("libx11" ,libx11)
        ("libxft" ,libxft)
        ("libxmu" ,libxmu)
        ("libxrender" ,libxrender)))
    (native-inputs
      `(("pkg-config" ,pkg-config)))
    (home-page "https://www.x.org/wiki/")
    (synopsis "X server performance benchmarker")
    (description
     "X11Perf is a simple performance benchmarker for the Xorg X server.")
    (license license:x11)))


(define-public xauth
  (package
    (name "xauth")
    (version "1.0.10")
    (source
      (origin
        (method url-fetch)
        (uri (string-append
               "mirror://xorg/individual/app/xauth-"
               version
               ".tar.bz2"))
        (sha256
          (base32
            "0kgwz9rmxjfdvi2syf8g0ms5rr5cgyqx4n0n1m960kyz7k745zjs"))))
    (build-system gnu-build-system)
    (inputs
      `(("libxmu" ,libxmu)
        ("libxext" ,libxext)
        ("libxau" ,libxau)
        ("libx11" ,libx11)))
    (native-inputs
     `(("cmdtest" ,cmdtest)
       ("pkg-config" ,pkg-config)))
    (home-page "https://www.x.org/wiki/")
    (synopsis "X authority file utility")
    (description
     "XAuth program is used to edit and display the authorization
information used in connecting to the X server.")
    (license license:x11)))


(define-public xbacklight
  (package
    (name "xbacklight")
    (version "1.2.1")
    (source
      (origin
        (method url-fetch)
        (uri (string-append
               "mirror://xorg/individual/app/xbacklight-"
               version
               ".tar.bz2"))
        (sha256
          (base32
            "0arnd1j8vzhzmw72mqhjjcb2qwcbs9qphsy3ps593ajyld8wzxhp"))))
    (build-system gnu-build-system)
    (inputs
     `(("libxcb" ,libxcb)
       ("xcb-util" ,xcb-util)))
    (native-inputs
     `(("pkg-config" ,pkg-config)))
    (home-page "https://www.x.org/wiki/")
    (synopsis "Control display backlight")
    (description
     "Xbacklight is used to adjust the backlight brightness where
supported.  It uses the RandR extension to find all outputs on the X
server supporting backlight brightness control and changes them all in
the same way.")
    (license license:x11)))


(define-public xbitmaps
  (package
    (name "xbitmaps")
    (version "1.1.1")
    (source
      (origin
        (method url-fetch)
        (uri (string-append
               "mirror://xorg/individual/data/xbitmaps-"
               version
               ".tar.bz2"))
        (sha256
          (base32
            "178ym90kwidia6nas4qr5n5yqh698vv8r02js0r4vg3b6lsb0w9n"))))
    (build-system gnu-build-system)
    (native-inputs `(("pkg-config" ,pkg-config)))
    (home-page "https://www.x.org/wiki/")
    (synopsis "X bitmaps")
    (description
     "xbitmaps provides basic bitmaps (little pictures) used by some
legacy X clients.")
    (license license:x11)))

(define-public xcalc
  (package
    (name "xcalc")
    (version "1.0.6")
    (source
     (origin
       (method url-fetch)
       (uri (string-append
             "mirror://xorg/individual/app/" name "-"
             version
             ".tar.gz"))
       (sha256
        (base32
         "1lg8xwj0nr8anbd77n3cs87s57sr4gmb3pxs3k22a28n6ndcvmbz"))))
    (build-system gnu-build-system)
    (arguments
     `(#:phases (modify-phases %standard-phases
                  (add-after
                   'configure 'mutate-makefile
                   (lambda _
                     (substitute* "Makefile"
                       (("^appdefaultdir = .*$")
                        (string-append "appdefaultdir = " %output
                                       ,%app-defaults-dir "\n")))
                     #t)))))
    (inputs
     `(("libxaw" ,libxaw)))
    (native-inputs
     `(("pkg-config" ,pkg-config)))
    (home-page "https://www.x.org/wiki/")
    (synopsis "Hand calculator for the X Window system")
    (description "Xcalc is a scientific calculator desktop accessory that can
emulate a TI-30 or an HP-10C.")
    (license license:x11)))


(define-public xcb-proto
  (package
    (name "xcb-proto")
    (version "1.12")
    (source
      (origin
        (method url-fetch)
        (uri (string-append
               "https://xcb.freedesktop.org/dist/xcb-proto-"
               version
               ".tar.bz2"))
        (sha256
          (base32
           "01j91946q8f34l1mbvmmgvyc393sm28ym4lxlacpiav4qsjan8jr"))
        (patches
         (search-patches "xcb-proto-python3-whitespace.patch"
                         "xcb-proto-python3-print.patch"))))
    (build-system gnu-build-system)
    (native-inputs
      `(("pkg-config" ,pkg-config) ("python" ,python-minimal-wrapper)))
    (home-page "https://xcb.freedesktop.org/")
    (synopsis "XML-XCB protocol descriptions")
    (description
     "XCB-Proto provides the XML-XCB protocol descriptions that libxcb
uses to generate the majority of its code and API.  XCB-Proto is
separated from libxcb to allow reuse by other projects, such as
additional language bindings, protocol dissectors, or documentation
generators.

XCB-Proto also contains language-independent Python libraries that are
used to parse an XML description and create objects used by Python code
generators in individual language bindings.")
    (license license:x11)))


(define-public xcmiscproto
  (package
    (name "xcmiscproto")
    (version "1.2.2")
    (source
      (origin
        (method url-fetch)
        (uri (string-append
               "mirror://xorg/individual/proto/xcmiscproto-"
               version
               ".tar.bz2"))
        (sha256
          (base32
            "1pyjv45wivnwap2wvsbrzdvjc5ql8bakkbkrvcv6q9bjjf33ccmi"))))
    (build-system gnu-build-system)
    (native-inputs `(("pkg-config" ,pkg-config)))
    (home-page "https://www.x.org/wiki/")
    (synopsis "Xorg XCMiscProto protocol headers")
    (description
     "XC-MISC Extension defines a protocol that provides Xlib two ways
to query the server for available resource IDs.")
    (license license:x11)))


(define-public xcmsdb
  (package
    (name "xcmsdb")
    (version "1.0.5")
    (source
      (origin
        (method url-fetch)
        (uri (string-append
               "mirror://xorg/individual/app/xcmsdb-"
               version
               ".tar.bz2"))
        (sha256
          (base32
            "1ik7gzlp2igz183x70883000ygp99r20x3aah6xhaslbpdhm6n75"))))
    (build-system gnu-build-system)
    (inputs
      `(("libx11" ,libx11)))
    (native-inputs
      `(("pkg-config" ,pkg-config)))
    (home-page "https://www.x.org/wiki/")
    (synopsis "Device Color Characterization utility")
    (description
     "XCMSDB is used to load, query, or remove Device Color
Characterization data stored in properties on the root window of the
screen as specified in section 7, Device Color Characterization, of the
X11 Inter-Client Communication Conventions Manual (ICCCM).")
    (license license:x11)))


(define-public xcursor-themes
  (package
    (name "xcursor-themes")
    (version "1.0.4")
    (source
      (origin
        (method url-fetch)
        (uri (string-append
               "mirror://xorg/individual/data/xcursor-themes-"
               version
               ".tar.bz2"))
        (sha256
          (base32
            "11mv661nj1p22sqkv87ryj2lcx4m68a04b0rs6iqh3fzp42jrzg3"))))
    (build-system gnu-build-system)
    (inputs
      `(("libxcursor" ,libxcursor)
        ("xcursorgen" ,xcursorgen)))
    (native-inputs
      `(("pkg-config" ,pkg-config)))
    (arguments
     `(#:configure-flags
       (list (string-append "--with-cursordir="
                            (assoc-ref %outputs "out")
                            "/share/icons"))))
    (home-page "https://www.x.org/wiki/")
    (synopsis "Default Xorg cursors")
    (description
     "This package provides a default set of cursor themes for the Xorg
X server: 'handhelds', 'redglass' and 'whiteglass'.")
    (license license:x11)))


(define-public xcursorgen
  (package
    (name "xcursorgen")
    (version "1.0.6")
    (source
      (origin
        (method url-fetch)
        (uri (string-append
               "mirror://xorg/individual/app/xcursorgen-"
               version
               ".tar.bz2"))
        (sha256
          (base32
            "0v7nncj3kaa8c0524j7ricdf4rvld5i7c3m6fj55l5zbah7r3j1i"))))
    (build-system gnu-build-system)
    (inputs
      `(("libxcursor" ,libxcursor)
        ("libpng" ,libpng)))
    (native-inputs
      `(("pkg-config" ,pkg-config)))
    (home-page "https://www.x.org/wiki/")
    (synopsis "Create an X cursor file from PNG images")
    (description
     "XCursorGen prepares X11 cursor sets for use with libXcursor.")
    (license license:x11)))


(define-public xdpyinfo
  (package
    (name "xdpyinfo")
    (version "1.3.2")
    (source
      (origin
        (method url-fetch)
        (uri (string-append
               "mirror://xorg/individual/app/xdpyinfo-"
               version
               ".tar.bz2"))
        (sha256
          (base32
            "0ldgrj4w2fa8jng4b3f3biaj0wyn8zvya88pnk70d7k12pcqw8rh"))))
    (build-system gnu-build-system)
    (inputs
      `(("inputproto" ,inputproto)
        ("libx11" ,libx11)
        ("libxxf86vm" ,libxxf86vm)
        ("libxxf86dga" ,libxxf86dga)
        ("libxtst" ,libxtst)
        ("libxrender" ,libxrender)
        ("libxinerama" ,libxinerama)
        ("libxi" ,libxi)
        ("libxcomposite" ,libxcomposite)
        ("libdmx" ,libdmx)))
    (native-inputs
      `(("pkg-config" ,pkg-config)))
    (home-page "https://www.x.org/wiki/")
    (synopsis "Xorg display information utility")
    (description
     "Xdpyinfo is used to display information about an X server: the
capabilities of a server, the predefined values for various parameters
used in communicating between clients and the server, and the different
types of screens, visuals, and X11 protocol extensions that are
available.")
    (license license:x11)))


(define-public xdriinfo
  (package
    (name "xdriinfo")
    (version "1.0.5")
    (source
      (origin
        (method url-fetch)
        (uri (string-append
               "mirror://xorg/individual/app/xdriinfo-"
               version
               ".tar.bz2"))
        (sha256
          (base32
            "0681d0y8liqakkpz7mmsf689jcxrvs5291r20qi78mc9xxk3gfjc"))))
    (build-system gnu-build-system)
    (inputs
      `(("mesa" ,mesa)
        ("libx11" ,libx11)))
    (native-inputs
      `(("pkg-config" ,pkg-config)))
    (home-page "https://www.x.org/wiki/")
    (synopsis "Query DRI configuration information")
    (description
     "XDRIInfo is used to query configuration information of X11
DRI (Direct Rendering Infrastructure) drivers.")
    (license license:x11)))


(define-public xev
  (package
    (name "xev")
    (version "1.2.2")
    (source
      (origin
        (method url-fetch)
        (uri (string-append
               "mirror://xorg/individual/app/xev-"
               version
               ".tar.bz2"))
        (sha256
          (base32
            "0krivhrxpq6719103r541xpi3i3a0y15f7ypc4lnrx8sdhmfcjnr"))))
    (build-system gnu-build-system)
    (inputs
      `(("libxrender" ,libxrender)
        ("libxrandr" ,libxrandr)
        ("xproto" ,xproto)
        ("libx11" ,libx11)))
    (native-inputs
     `(("pkg-config" ,pkg-config)))
    (home-page "https://www.x.org/wiki/")
    (synopsis "Print contents of X events")
    (description
     "XEv creates a window and then asks the X server to send it X11
events whenever anything happens to the window (such as it being moved,
resized, typed in, clicked in, etc.).  You can also attach it to an
existing window.  It is useful for seeing what causes events to occur
and to display the information that they contain; it is essentially a
debugging and development tool, and should not be needed in normal
usage.")
    (license license:x11)))


(define-public xextproto
  (package
    (name "xextproto")
    (version "7.3.0")
    (source
      (origin
        (method url-fetch)
        (uri (string-append
               "mirror://xorg/individual/proto/xextproto-"
               version
               ".tar.bz2"))
        (sha256
          (base32
            "1c2vma9gqgc2v06rfxdiqgwhxmzk2cbmknwf1ng3m76vr0xb5x7k"))))
    (build-system gnu-build-system)
    (native-inputs `(("pkg-config" ,pkg-config)))
    (home-page "https://www.x.org/wiki/")
    (synopsis "Xorg XExtProto protocol headers")
    (description
     "XExtProto provides the following extensions: DOUBLE-BUFFER, DPMS,
Extended-Visual-Information, Generic Event Extension, LBX, MIT-SHM,
MIT-SUNDRY-NONSTANDARD, Multi-Buffering, SECURITY, SHAPE, SYNC, TOG-CUP,
XC-APPGROUP, XTEST.")
    (license license:x11)))


(define-public libevdev
  (package
    (name "libevdev")
    (version "1.5.6")
    (source
     (origin
       (method url-fetch)
       (uri (string-append "https://www.freedesktop.org/software/" name "/"
                           name "-" version ".tar.xz"))
       (sha256
        (base32
         "1256ypz93039n6km4macg158fpmjgylhmcmk20pnklxicsfpxv7c"))))
    (build-system gnu-build-system)
    (native-inputs `(("python" ,python)))
    (home-page "https://www.freedesktop.org/wiki/Software/libevdev/")
    (synopsis "Wrapper library for evdev devices")
    (description
     "libevdev is a wrapper library for evdev devices. it moves the common
tasks when dealing with evdev devices into a library and provides a library
interface to the callers, thus avoiding erroneous ioctls, etc.

The eventual goal is that libevdev wraps all ioctls available to evdev
devices, thus making direct access unnecessary.")
    (license (license:x11-style "file://COPYING"))))


(define-public xf86-input-evdev
  (package
    (name "xf86-input-evdev")
    (version "2.10.5")
    (source
      (origin
        (method url-fetch)
        (uri (string-append
               "mirror://xorg/individual/driver/xf86-input-evdev-"
               version
               ".tar.bz2"))
        (sha256
          (base32
           "03dphgwjaxxyys8axc1kyysp6xvy9bjxicsdrhi2jvdgbchadnly"))))
    (build-system gnu-build-system)
    (inputs
      `(("udev" ,eudev)
        ("libevdev" ,libevdev)
        ("mtdev" ,mtdev)
        ("xorg-server" ,xorg-server)))
    (native-inputs `(("pkg-config" ,pkg-config)))
    (arguments
     `(#:configure-flags
       (list (string-append "--with-sdkdir="
                            (assoc-ref %outputs "out")
                            "/include/xorg"))))
    (home-page "https://www.x.org/wiki/")
    (synopsis "Generic input driver for X server")
    (description
     "xf86-input-evdev is a generic input driver for the Xorg X server.
This driver supports all input devices that the kernel knows about,
including most mice, keyboards, tablets and touchscreens.")
    (license license:x11)))

(define-public xf86-input-libinput
  (package
    (name "xf86-input-libinput")
    (version "0.26.0")
    (source (origin
              (method url-fetch)
              (uri (string-append
                    "mirror://xorg/individual/driver/"
                    name "-" version ".tar.bz2"))
              (sha256
               (base32
                "0yrqs88b7yn9nljwlxzn76jfmvf0sh939kzij5b2jvr2qa7mbjmb"))))
    (build-system gnu-build-system)
    (arguments
     '(#:configure-flags
       (list (string-append "--with-sdkdir="
                            %output "/include/xorg"))))
    (native-inputs
     `(("pkg-config" ,pkg-config)))
    (inputs
     `(("libinput" ,libinput)
       ("xorg-server" ,xorg-server)))
    (home-page "https://www.x.org/wiki/")
    (synopsis "Input driver for X server based on libinput")
    (description
     "xf86-input-libinput is an input driver for the Xorg X server based
on libinput.  It is a thin wrapper around libinput, so while it does
provide all features that libinput supports it does little beyond.")
    (license license:x11)))

(define-public xf86-input-joystick
  (package
    (name "xf86-input-joystick")
    (version "1.6.3")
    (source
      (origin
        (method url-fetch)
        (uri (string-append
               "mirror://xorg/individual/driver/xf86-input-joystick-"
               version
               ".tar.bz2"))
        (sha256
          (base32
            "1awfq496d082brgjbr60lhm6jvr9537rflwxqdfqwfzjy3n6jxly"))))
    (build-system gnu-build-system)
    (inputs `(("xorg-server" ,xorg-server)))
    (native-inputs `(("pkg-config" ,pkg-config)))
    (arguments
     `(#:configure-flags
       (list (string-append "--with-sdkdir="
                            (assoc-ref %outputs "out")
                            "/include/xorg"))))
    (home-page "https://www.x.org/wiki/")
    (synopsis "Joystick input driver for X server")
    (description
     "xf86-input-joystick is a joystick input driver for the Xorg X server.
It is used to cotrol the pointer with a joystick device.")
    (license license:x11)))


(define-public xf86-input-keyboard
  (package
    (name "xf86-input-keyboard")
    (version "1.9.0")
    (source
      (origin
        (method url-fetch)
        (uri (string-append
               "mirror://xorg/individual/driver/xf86-input-keyboard-"
               version
               ".tar.bz2"))
        (sha256
          (base32
            "12032yg412kyvnmc5fha1in7mpi651d8sa1bk4138s2j2zr01jgp"))))
    (build-system gnu-build-system)
    (inputs `(("xorg-server" ,xorg-server)))
    (native-inputs `(("pkg-config" ,pkg-config)))
    (home-page "https://www.x.org/wiki/")
    (synopsis "Keyboard input driver for X server")
    (description
     "xf86-input-keyboard is a keyboard input driver for the Xorg X server.")
    (license license:x11)))


(define-public xf86-input-mouse
  (package
    (name "xf86-input-mouse")
    (version "1.9.2")
    (source
      (origin
        (method url-fetch)
        (uri (string-append
               "mirror://xorg/individual/driver/xf86-input-mouse-"
               version
               ".tar.bz2"))
        (sha256
          (base32
            "0bsbgww9421792zan43j60mndqprhfxhc48agsi15d3abjqda9gl"))))
    (build-system gnu-build-system)
    (inputs `(("xorg-server" ,xorg-server)))
    (native-inputs `(("pkg-config" ,pkg-config)))
    (arguments
     `(#:configure-flags
       (list (string-append "--with-sdkdir="
                            (assoc-ref %outputs "out")
                            "/include/xorg"))))
    (home-page "https://www.x.org/wiki/")
    (synopsis "Mouse input driver for X server")
    (description
     "xf86-input-mouse is a mouse input driver for the Xorg X server.
This driver supports four classes of mice: serial, bus and PS/2 mice,
and additional mouse types supported by specific operating systems, such
as USB mice.")
    (license license:x11)))


(define-public xf86-input-synaptics
  (package
    (name "xf86-input-synaptics")
    (version "1.9.0")
    (source
      (origin
        (method url-fetch)
        (uri (string-append
               "mirror://xorg/individual/driver/xf86-input-synaptics-"
               version
               ".tar.bz2"))
        (sha256
          (base32
            "0niv0w1czbxh4y3qkqbpdp5gjwhp3379inwhknhif0m4sy4k5fmg"))))
    (build-system gnu-build-system)
    (inputs `(("libx11" ,libx11)
              ("libxi" ,libxi)
              ("libevdev" ,libevdev)
              ("mtdev" ,mtdev)
              ("xorg-server" ,xorg-server)))
    (native-inputs `(("pkg-config" ,pkg-config)))
    (arguments
     `(#:configure-flags
       (list (string-append "--with-sdkdir="
                            (assoc-ref %outputs "out")
                            "/include/xorg")
             (string-append "--with-xorg-conf-dir="
                            (assoc-ref %outputs "out")
                            "/share/X11/xorg.conf.d"))))
    (home-page "https://www.x.org/wiki/")
    (synopsis "Touchpad input driver for X server")
    (description
     "xf86-input-synaptics is a touchpad driver for the Xorg X server.")
    (license license:x11)))


(define-public xf86-input-void
  (package
    (name "xf86-input-void")
    (version "1.4.1")
    (source
      (origin
        (method url-fetch)
        (uri (string-append
               "mirror://xorg/individual/driver/xf86-input-void-"
               version
               ".tar.bz2"))
        (sha256
          (base32
            "171k8b8s42s3w73l7ln9jqwk88w4l7r1km2blx1vy898c854yvpr"))))
    (build-system gnu-build-system)
    (inputs `(("xorg-server" ,xorg-server)))
    (native-inputs `(("pkg-config" ,pkg-config)))
    (home-page "https://www.x.org/wiki/")
    (synopsis "Void (null) input driver for X server")
    (description
     "xf86-input-void is a null input driver for the Xorg X server.")
    (license license:x11)))


(define-public xf86-video-ark
  (package
    (name "xf86-video-ark")
    (version "0.7.5")
    (source
      (origin
        (method url-fetch)
        (uri (string-append
               "mirror://xorg/individual/driver/xf86-video-ark-"
               version
               ".tar.bz2"))
        (sha256
          (base32
           "07p5vdsj2ckxb6wh02s61akcv4qfg6s1d5ld3jn3lfaayd3f1466"))
        (patches (search-patches "xf86-video-ark-remove-mibstore.patch"))))
    (build-system gnu-build-system)
    (inputs `(("xorg-server" ,xorg-server)))
    (native-inputs `(("pkg-config" ,pkg-config)))
    (home-page "https://www.x.org/wiki/")
    (synopsis "Ark Logic video driver for X server")
    (description
     "xf86-video-ark is an Ark Logic video driver for the Xorg X server.")
    (license license:x11)))

;; This driver depends on XAA which has been removed from xorg-server.
;;
;; (define-public xf86-video-ast
;;   (package
;;     (name "xf86-video-ast")
;;     (version "0.93.10")
;;     (source
;;       (origin
;;         (method url-fetch)
;;         (uri (string-append
;;                "mirror://xorg/individual/driver/xf86-video-ast-"
;;                version
;;                ".tar.bz2"))
;;         (sha256
;;           (base32
;;            "1q64z8qqa0ix3cymqiwk1s3sphd1fvvz30lvyxhgkgciygz6dm69"))
;;         (patches (search-patches "xf86-video-ast-remove-mibstore.patch"))))
;;     (build-system gnu-build-system)
;;     (inputs `(("xorg-server" ,xorg-server)))
;;     (native-inputs `(("pkg-config" ,pkg-config)))
;;     (home-page "https://www.x.org/wiki/")
;;     (synopsis "ASpeed Technologies video driver for X server")
;;     (description
;;      "xf86-video-ast is an ASpeed Technologies video driver for the Xorg
;; X server.")
;;     (license license:x11)))


(define-public xf86-video-ati
  (package
    (name "xf86-video-ati")
    (version "7.10.0")
    (source
      (origin
        (method url-fetch)
        (uri (string-append
               "mirror://xorg/individual/driver/xf86-video-ati-"
               version
               ".tar.bz2"))
        (sha256
          (base32
            "0yafix56vkqglw243cwb94nv91vbjv12sqh29x1bap0hwd1dclgf"))))
    (build-system gnu-build-system)
    (inputs `(("mesa" ,mesa)
              ("xxf86driproto" ,xf86driproto)
              ("xorg-server" ,xorg-server)))
    (native-inputs `(("pkg-config" ,pkg-config)))
    (arguments `(#:configure-flags `("--disable-glamor"))) ; TODO: Enable glamor
    (home-page "https://www.x.org/wiki/")
    (synopsis "ATI Radeon video driver for X server")
    (description
     "xf86-video-ati is an ATI Radeon video driver for the Xorg
X server.")
    (license license:x11)))


(define-public xf86-video-cirrus
  (package
    (name "xf86-video-cirrus")
    (version "1.5.3")
    (source
      (origin
        (method url-fetch)
        (uri (string-append
               "mirror://xorg/individual/driver/xf86-video-cirrus-"
               version
               ".tar.bz2"))
        (sha256
          (base32
            "1asifc6ld2g9kap15vfhvsvyl69lj7pw3d9ra9mi4najllh7pj7d"))))
    (build-system gnu-build-system)
    (inputs `(("xorg-server" ,xorg-server)))
    (native-inputs `(("pkg-config" ,pkg-config)))
    (home-page "https://www.x.org/wiki/")
    (synopsis "Cirrus Logic video driver for X server")
    (description
     "xf86-video-cirrus is a Cirrus Logic video driver for the Xorg
X server.")
    (license license:x11)))


;; non-free license
;; (define-public xf86-video-dummy


(define-public xf86-video-fbdev
  (package
    (name "xf86-video-fbdev")
    (version "0.4.4")
    (source
      (origin
        (method url-fetch)
        (uri (string-append
               "mirror://xorg/individual/driver/xf86-video-fbdev-"
               version
               ".tar.bz2"))
        (sha256
          (base32
            "06ym7yy017lanj730hfkpfk4znx3dsj8jq3qvyzsn8w294kb7m4x"))))
    (build-system gnu-build-system)
    (inputs `(("xorg-server" ,xorg-server)))
    (native-inputs `(("pkg-config" ,pkg-config)))
    (home-page "https://www.x.org/wiki/")
    (synopsis "Framebuffer device video driver for X server")
    (description
     "xf86-video-fbdev is a video driver for the Xorg X server for
framebuffer device.")
    (license license:x11)))


(define-public xf86-video-freedreno
  (let ((commit "ccba8f89995de7d5e1b216e580b789c4cda05035"))
    (package
      (name "xf86-video-freedreno")
      (version (string-append "1.4.0-1-" (string-take commit 7)))
      (source
       (origin
         ;; there's no current tarball
         (method git-fetch)
         (uri (git-reference
               (url (string-append "https://anongit.freedesktop.org/git/xorg/"
                                   "driver/xf86-video-freedreno.git"))
               (commit commit)))
         (sha256
          (base32
           "0bl9m1agi793lcddv94j8afzw1xc9w810q91mbq0n3dscbbcr9nh"))
         (file-name (string-append name "-" version))))
      (build-system gnu-build-system)
      (inputs
       `(("libdrm" ,libdrm)
         ("mesa" ,mesa)
         ("udev" ,eudev)
         ("xorg-server" ,xorg-server)
         ("zlib" ,zlib)))
      (native-inputs
       `(("pkg-config" ,pkg-config)
         ("autoconf" ,autoconf)
         ("automake" ,automake)
         ("libtool" ,libtool)))
       ;; This driver is only supported on ARM systems.
      (supported-systems '("armhf-linux" "aarch64-linux"))
      (arguments
       `(#:configure-flags
         (list (string-append "--with-xorg-conf-dir="
                              (assoc-ref %outputs "out")
                              "/share/X11/xorg.conf.d"))
         #:phases (modify-phases %standard-phases
                    (add-after 'unpack 'bootstrap
                      (lambda _
                        (zero? (system* "autoreconf" "-vfi")))))))
      (home-page "https://www.x.org/wiki/")
      (synopsis "Adreno video driver for X server")
      (description
       "xf86-video-freedreno is a 2D graphics driver for the Xorg X server.
It supports a variety of Adreno graphics chipsets.")
      (license license:x11))))


(define-public xf86-video-geode
  (package
    (name "xf86-video-geode")
    (version "2.11.19")
    (source
      (origin
        (method url-fetch)
        (uri (string-append
               "mirror://xorg/individual/driver/xf86-video-geode-"
               version
               ".tar.bz2"))
        (sha256
          (base32
           "0zn9gb49grds5mcs1dlrx241k2w1sgqmx4i5x7v6159xxqhlqsf6"))
        (patches (search-patches "xf86-video-geode-glibc-2.20.patch"))))
    (build-system gnu-build-system)
    (inputs `(("xorg-server" ,xorg-server)))
    (native-inputs `(("pkg-config" ,pkg-config)))
    (supported-systems
     ;; This driver is only supported on i686 systems.
     (filter (lambda (system) (string-prefix? "i686-" system))
             %supported-systems))
    (home-page "https://www.x.org/wiki/")
    (synopsis "AMD Geode GX/LX video driver for X server")
    (description
     "xf86-video-geode is an Xorg X server video driver for the AMD
Geode GX and LX processors.  The GX component supports both XAA and EXA
for graphics acceleration.  The LX component supports EXA, including
compositing.  Both support Xv overlay and dynamic rotation with XRandR.")
    (license license:x11)))


;; Driver for obsolete graphics cards, depends on libglide:
;; http://sourceforge.net/projects/glide/ ,
;; last updated in 2003, and which does not compile out of the box any more.
;; (define-public xf86-video-glide
;;   (package
;;     (name "xf86-video-glide")
;;     (version "1.2.0")
;;     (source
;;       (origin
;;         (method url-fetch)
;;         (uri (string-append
;;                "mirror://xorg/X11R7.7/src/everything/xf86-video-glide-"
;;                version
;;                ".tar.bz2"))
;;         (sha256
;;           (base32
;;             "0byapm9mnpqk3wijfnnan3d22ii5cw6dmg4xn1625iiz89j5vs1l"))))
;;     (build-system gnu-build-system)
;;     (inputs `(("pkg-config" ,pkg-config)
;;               ("xorg-server" ,xorg-server)))
;;     (home-page "https://www.x.org/wiki/")
;;     (synopsis "Glide video driver for X server")
;;     (description
;;      "xf86-video-glide is a Glide video driver for the Xorg X server.")
;;     (license license:x11)))


(define-public xf86-video-glint
  (package
    (name "xf86-video-glint")
    (version "1.2.9")
    (source
      (origin
        (method url-fetch)
        (uri (string-append
               "mirror://xorg/individual/driver/xf86-video-glint-"
               version
               ".tar.bz2"))
        (sha256
          (base32
           "1lkpspvrvrp9s539bhfdjfh4andaqyk63l6zjn8m3km95smk6a45"))))
    (build-system gnu-build-system)
    (inputs `(("xf86dgaproto" ,xf86dgaproto)
              ("xorg-server" ,xorg-server)))
    (native-inputs `(("pkg-config" ,pkg-config)))
    (home-page "https://www.x.org/wiki/")
    (synopsis "GLINT/Permedia video driver for X server")
    (description
     "xf86-video-glint is a GLINT/Permedia video driver for the Xorg
X server.")
    (license license:x11)))


(define-public xf86-video-i128
  (package
    (name "xf86-video-i128")
    (version "1.3.6")
    (source
      (origin
        (method url-fetch)
        (uri (string-append
               "mirror://xorg/individual/driver/xf86-video-i128-"
               version
               ".tar.bz2"))
        (sha256
          (base32
           "171b8lbxr56w3isph947dnw7x87hc46v6m3mcxdcz44gk167x0pq"))
        (patches (search-patches "xf86-video-i128-remove-mibstore.patch"))))
    (build-system gnu-build-system)
    (inputs `(("xorg-server" ,xorg-server)))
    (native-inputs `(("pkg-config" ,pkg-config)))
    (home-page "https://www.x.org/wiki/")
    (synopsis "I128 video driver for X server")
    (description
     "xf86-video-i128 is an I128 (Imagine 128) video driver for the Xorg
X server.")
    (license license:x11)))


(define-public xf86-video-intel
  (let ((commit "c89905754b929f0421db7ea6d60b8942ccdbd8af")
        (revision "8"))
    (package
      (name "xf86-video-intel")
      (version (string-append "2.99.917-" revision "-"
                              (string-take commit 7)))
      (source
       (origin
         ;; there's no current tarball
         (method git-fetch)
         (uri (git-reference
               (url "https://anongit.freedesktop.org/git/xorg/driver/xf86-video-intel.git")
               (commit commit)))
         (sha256
          (base32
           "1xiyxhlq88vvgjavhxdkk933b5q7vm4jn6db144a6sqzifwaj672"))
         (file-name (string-append name "-" version))))
      (build-system gnu-build-system)
      (inputs `(("mesa" ,mesa)
                ("udev" ,eudev)
                ("libx11" ,libx11)
                ("libxfont" ,libxfont2)
                ("xorg-server" ,xorg-server)))
      (native-inputs
       `(("pkg-config" ,pkg-config)
         ("autoconf" ,autoconf)
         ("automake" ,automake)
         ("libtool" ,libtool)))
      (supported-systems
       ;; This driver is only supported on Intel systems.
       (filter (lambda (system) (or (string-prefix? "i686-" system)
                                    (string-prefix? "x86_64-" system)))
               %supported-systems))
      (arguments
       '(#:configure-flags '("--with-default-accel=uxa")
         #:phases (modify-phases %standard-phases
                    (add-after 'unpack 'bootstrap
                      (lambda _
                        (zero? (system* "autoreconf" "-vfi")))))))
      (home-page "https://www.x.org/wiki/")
      (synopsis "Intel video driver for X server")
      (description
       "xf86-video-intel is a 2D graphics driver for the Xorg X server.
It supports a variety of Intel graphics chipsets.")
      (license license:x11))))


(define-public xf86-video-mach64
  (package
    (name "xf86-video-mach64")
    (version "6.9.5")
    (source
      (origin
        (method url-fetch)
        (uri (string-append
               "mirror://xorg/individual/driver/xf86-video-mach64-"
               version
               ".tar.bz2"))
        (sha256
          (base32
           "07xlf5nsjm0x18ij5gyy4lf8hwpl10i8chi3skpqjh84drdri61y"))
        (patches (search-patches "xf86-video-mach64-glibc-2.20.patch"))))
    (build-system gnu-build-system)
    (inputs `(("mesa" ,mesa)
              ("xf86driproto" ,xf86driproto)
              ("xorg-server" ,xorg-server)))
    (native-inputs
      `(("pkg-config" ,pkg-config)))
    (home-page "https://www.x.org/wiki/")
    (synopsis "Mach64 video driver for X server")
    (description
     "xf86-video-mach64 is a video driver for the Xorg X server.
This driver is intended for all ATI video adapters based on the Mach64
series or older chipsets, providing maximum video function within
hardware limitations.  The driver is also intended to optionally provide
the same level of support for generic VGA or 8514/A adapters.")
    (license license:x11)))


(define-public xf86-video-mga
  (package
    (name "xf86-video-mga")
    (version "1.6.5")
    (source
      (origin
        (method url-fetch)
        (uri (string-append
               "mirror://xorg/individual/driver/xf86-video-mga-"
               version
               ".tar.bz2"))
        (sha256
          (base32
           "08ll52hlar9z446v0wwca5qkj3hxhswwm7vvcgic9xv4cf7csqxn"))))
    (build-system gnu-build-system)
    (inputs `(("mesa" ,mesa)
              ("xf86driproto" ,xf86driproto)
              ("xorg-server" ,xorg-server)))
    (native-inputs `(("pkg-config" ,pkg-config)))
    (home-page "https://www.x.org/wiki/")
    (synopsis "Matrox video driver for X server")
    (description
     "xf86-video-mga is a Matrox video driver for the Xorg X server.")
    (license license:x11)))

(define-public xf86-video-neomagic
  (package
    (name "xf86-video-neomagic")
    (version "1.2.9")
    (source
      (origin
        (method url-fetch)
        (uri (string-append
               "mirror://xorg/individual/driver/xf86-video-neomagic-"
               version
               ".tar.bz2"))
        (sha256
          (base32
            "1whb2kgyqaxdjim27ya404acz50izgmafwnb6y9m89q5n6b97y3j"))))
    (build-system gnu-build-system)
    (inputs `(("xf86dgaproto" ,xf86dgaproto)
              ("xorg-server" ,xorg-server)))
    (native-inputs `(("pkg-config" ,pkg-config)))
    (home-page "https://www.x.org/wiki/")
    (synopsis "NeoMagic video driver for X server")
    (description
     "xf86-video-neomagic is a NeoMagic video driver for the Xorg X server.")
    (license license:x11)))


;; This driver depends on XAA which has been removed from xorg-server.

;; (define-public xf86-video-newport
;;   (package
;;     (name "xf86-video-newport")
;;     (version "0.2.4")
;;     (source
;;       (origin
;;         (method url-fetch)
;;         (uri (string-append
;;                "mirror://xorg/individual/driver/xf86-video-newport-"
;;                version
;;                ".tar.bz2"))
;;         (sha256
;;           (base32
;;             "1yafmp23jrfdmc094i6a4dsizapsc9v0pl65cpc8w1kvn7343k4i"))))
;;     (build-system gnu-build-system)
;;     (inputs `(("xorg-server" ,xorg-server)))
;;     (native-inputs `(("pkg-config" ,pkg-config)))
;;     (home-page "https://www.x.org/wiki/")
;;     (synopsis "Newport video driver for X server")
;;     (description
;;      "xf86-video-newport is an Xorg X server video driver for the SGI
;; newport cards.")
;;     (license license:x11)))


(define-public xf86-video-nv
  (package
    (name "xf86-video-nv")
    (version "2.1.21")
    (source
      (origin
        (method url-fetch)
        (uri (string-append
               "mirror://xorg/individual/driver/xf86-video-nv-"
               version
               ".tar.bz2"))
        (sha256
          (base32
           "0bdk3pc5y0n7p53q4gc2ff7bw16hy5hwdjjxkm5j3s7hdyg6960z"))))
    (build-system gnu-build-system)
    (inputs `(("xorg-server" ,xorg-server)))
    (native-inputs `(("pkg-config" ,pkg-config)))
    (home-page "https://www.x.org/wiki/")
    (synopsis "NVIDIA video driver for X server")
    (description
     "This package contains Xorg support for the NVIDIA GeForce 8 series of
graphics processors.

There are a few caveats of which to be aware: the XVideo extension is not
supported, and the RENDER extension is not accelerated by this driver.")
    (license license:x11)))

(define-public xf86-video-nouveau
  (package
    (name "xf86-video-nouveau")
    (version "1.0.15")
    (source
     (origin
       (method url-fetch)
       (uri (string-append
             "mirror://xorg/individual/driver/xf86-video-nouveau-"
             version
             ".tar.bz2"))
       (sha256
        (base32
         "0k0xah72ryjwak4dc4crszxrlkmi9x1s7p3sd4la642n77yi1pmf"))))
    (build-system gnu-build-system)
    (inputs `(("xorg-server" ,xorg-server)))
    (native-inputs `(("pkg-config" ,pkg-config)))
    (home-page "https://nouveau.freedesktop.org")
    (synopsis "NVIDIA video driver for X server")
    (description
     "This package provides modern, high-quality Xorg drivers for NVIDIA
graphics cards.")
    (license license:x11)))

(define-public xf86-video-openchrome
  (package
    (name "xf86-video-openchrome")
    (version "0.6.0")
    (source
      (origin
        (method url-fetch)
        (uri (string-append
               "mirror://xorg/individual/driver/xf86-video-openchrome-"
               version
               ".tar.bz2"))
        (sha256
         (base32
          "0x9gq3hw6k661k82ikd1y2kkk4dmgv310xr5q59dwn4k6z37aafs"))))
    (build-system gnu-build-system)
    (inputs `(("libx11" ,libx11)
              ("libxext" ,libxext)
              ("libxvmc" ,libxvmc)
              ("mesa" ,mesa)
              ("xf86driproto" ,xf86driproto)
              ("xorg-server" ,xorg-server)))
    (native-inputs
     `(("pkg-config" ,pkg-config)))
    (home-page "https://www.x.org/wiki/")
    (synopsis "Openchrome video driver for X server")
    (description
     "xf86-video-openchrome is a video driver for the Xorg X server.
This driver is intended for VIA chipsets featuring the VIA UniChrome,
UniChrome Pro and Chrome9 integrated graphics processors.")
    (license license:x11)))


(define-public xf86-video-qxl
  (package
    (name "xf86-video-qxl")
    (version "0.1.5")
    (source (origin
              (method url-fetch)
              (uri (string-append
                "mirror://xorg/individual/driver/"
                "xf86-video-qxl-" version ".tar.bz2"))
              (sha256
               (base32
                "14jc24znnahhmz4kqalafmllsg8awlz0y6gpgdpk5ih38ph851mi"))))
    (build-system gnu-build-system)
    (inputs
      `(("fontsproto" ,fontsproto)
        ("libxfont" ,libxfont2)
        ("spice-protocol" ,spice-protocol)
        ("xf86dgaproto" ,xf86dgaproto)
        ("xorg-server" ,xorg-server)
        ("xproto" ,xproto)))
    (native-inputs
      `(("pkg-config" ,pkg-config)))
    (synopsis "Qxl video driver for X server")
    (description "xf86-video-qxl is a video driver for the Xorg X server.
This driver is intended for the spice qxl virtio device.")
    (home-page "http://www.spice-space.org")
    (license license:x11)))


(define-public xf86-video-r128
  (package
    (name "xf86-video-r128")
    (version "6.10.2")
    (source
      (origin
        (method url-fetch)
        (uri (string-append
               "mirror://xorg/individual/driver/xf86-video-r128-"
               version
               ".tar.bz2"))
        (sha256
          (base32
           "1pkpka5m4cd6iy0f8iqnmg6xci14nb6887ilvxzn3xrsgx8j3nl4"))))
    (build-system gnu-build-system)
    (inputs `(("mesa" ,mesa)
              ("xf86driproto" ,xf86driproto)
              ("xorg-server" ,xorg-server)))
    (native-inputs `(("pkg-config" ,pkg-config)))
    (home-page "https://www.x.org/wiki/")
    (synopsis "ATI Rage 128 video driver for X server")
    (description
     "xf86-video-r128 is a video driver for the Xorg X server.
This driver is intended for ATI Rage 128 based cards.")
    (license license:x11)))


(define-public xf86-video-savage
  (package
    (name "xf86-video-savage")
    (version "2.3.9")
    (source
      (origin
        (method url-fetch)
        (uri (string-append
               "mirror://xorg/individual/driver/xf86-video-savage-"
               version
               ".tar.bz2"))
        (sha256
          (base32
           "11pcrsdpdrwk0mrgv83s5nsx8a9i4lhmivnal3fjbrvi3zdw94rc"))))
    (build-system gnu-build-system)
    (inputs `(("mesa" ,mesa)
              ("xf86driproto" ,xf86driproto)
              ("xorg-server" ,xorg-server)))
    (native-inputs `(("pkg-config" ,pkg-config)))
    (home-page "https://www.x.org/wiki/")
    (synopsis "Savage video driver for X server")
    (description
     "xf86-video-savage is an S3 Savage video driver for the Xorg X server.")
    (license license:x11)))


(define-public xf86-video-siliconmotion
  (package
    (name "xf86-video-siliconmotion")
    (version "1.7.9")
    (source
      (origin
        (method url-fetch)
        (uri (string-append
               "mirror://xorg/individual/driver/xf86-video-siliconmotion-"
               version
               ".tar.bz2"))
        (sha256
          (base32
           "1g2r6gxqrmjdff95d42msxdw6vmkg2zn5sqv0rxd420iwy8wdwyh"))
        (patches (search-patches "xf86-video-siliconmotion-fix-ftbfs.patch"))))
    (build-system gnu-build-system)
    (inputs `(("xorg-server" ,xorg-server)))
    (native-inputs `(("pkg-config" ,pkg-config)))
    (home-page "https://www.x.org/wiki/")
    (synopsis "Silicon Motion video driver for X server")
    (description
     "xf86-video-siliconmotion is a Silicon Motion video driver for the
Xorg X server.")
    (license license:x11)))


(define-public xf86-video-sis
  (package
    (name "xf86-video-sis")
    (version "0.10.9")
    (source
      (origin
        (method url-fetch)
        (uri (string-append
               "mirror://xorg/individual/driver/xf86-video-sis-"
               version
               ".tar.bz2"))
        (sha256
          (base32
           "03f1abjjf68y8y1iz768rn95va9d33wmbwfbsqrgl6k0gi0bf9jj"))))
    (build-system gnu-build-system)
    (inputs `(("mesa" ,mesa)
              ("xf86dgaproto" ,xf86dgaproto)
              ("xf86driproto" ,xf86driproto)
              ("xorg-server" ,xorg-server)))
    (native-inputs
      `(("pkg-config" ,pkg-config)))
    (home-page "https://www.x.org/wiki/")
    (synopsis "Sis video driver for X server")
    (description
     "xf86-video-SiS is a SiS video driver for the Xorg X server.
This driver supports SiS chipsets of 300/315/330/340 series.")
    (license license:bsd-3)))


(define-public xf86-video-suncg6
  (package
    (name "xf86-video-suncg6")
    (version "1.1.2")
    (source
      (origin
        (method url-fetch)
        (uri (string-append
               "mirror://xorg/individual/driver/xf86-video-suncg6-"
               version
               ".tar.bz2"))
        (sha256
          (base32
            "04fgwgk02m4nimlv67rrg1wnyahgymrn6rb2cjj1l8bmzkii4glr"))))
    (build-system gnu-build-system)
    (inputs `(("xorg-server" ,xorg-server)))
    (native-inputs `(("pkg-config" ,pkg-config)))
    (home-page "https://www.x.org/wiki/")
    (synopsis "GX/TurboGX video driver for X server")
    (description
     "xf86-video-suncg6 is a GX/TurboGX video driver for the Xorg X server.")
    (license license:x11)))


(define-public xf86-video-sunffb
  (package
    (name "xf86-video-sunffb")
    (version "1.2.2")
    (source
      (origin
        (method url-fetch)
        (uri (string-append
               "mirror://xorg/individual/driver/xf86-video-sunffb-"
               version
               ".tar.bz2"))
        (sha256
          (base32
            "07z3ngifwg2d4jgq8pms47n5lr2yn0ai72g86xxjnb3k20n5ym7s"))))
    (build-system gnu-build-system)
    (inputs `(("xorg-server" ,xorg-server)))
    (native-inputs `(("pkg-config" ,pkg-config)))
    (home-page "https://www.x.org/wiki/")
    (synopsis "SUNFFB video driver for X server")
    (description
     "xf86-video-sunffb is a SUNFFB video driver for the Xorg X server.")
    (license license:x11)))


(define-public xf86-video-tdfx
  (package
    (name "xf86-video-tdfx")
    (version "1.4.7")
    (source
      (origin
        (method url-fetch)
        (uri (string-append
               "mirror://xorg/individual/driver/xf86-video-tdfx-"
               version
               ".tar.bz2"))
        (sha256
          (base32
           "0hia45z4jc472fxp00803nznizcn4h1ybp63jcsb4lmd9vhqxx2c"))))
    (build-system gnu-build-system)
    (inputs `(("mesa" ,mesa)
              ("xf86driproto" ,xf86driproto)
              ("xorg-server" ,xorg-server)))
    (native-inputs `(("pkg-config" ,pkg-config)))
    (home-page "https://www.x.org/wiki/")
    (synopsis "3Dfx video driver for X server")
    (description
     "xf86-video-tdfx is a 3Dfx video driver for the Xorg X server.")
    (license license:x11)))


(define-public xf86-video-tga
  (package
    (name "xf86-video-tga")
    (version "1.2.2")
    (source
      (origin
        (method url-fetch)
        (uri (string-append
               "mirror://xorg/individual/driver/xf86-video-tga-"
               version
               ".tar.bz2"))
        (sha256
          (base32
           "0cb161lvdgi6qnf1sfz722qn38q7kgakcvj7b45ba3i0020828r0"))
        (patches (search-patches "xf86-video-tga-remove-mibstore.patch"))))
    (build-system gnu-build-system)
    (inputs `(("xf86dgaproto" ,xf86dgaproto)
              ("xorg-server" ,xorg-server)))
    (native-inputs `(("pkg-config" ,pkg-config)))
    (home-page "https://www.x.org/wiki/")
    (synopsis "TGA video driver for X server")
    (description
     "xf86-video-tga is a TGA (DEC 21030) video driver for the Xorg
X server.")
    (license license:x11)))


(define-public xf86-video-trident
  (package
    (name "xf86-video-trident")
    (version "1.3.8")
    (source
      (origin
        (method url-fetch)
        (uri (string-append
               "mirror://xorg/individual/driver/xf86-video-trident-"
               version
               ".tar.bz2"))
        (sha256
          (base32
           "0gxcar434kx813fxdpb93126lhmkl3ikabaljhcj5qn3fkcijlcy"))))
    (build-system gnu-build-system)
    (inputs `(("xf86dgaproto" ,xf86dgaproto)
              ("xorg-server" ,xorg-server)))
    (native-inputs `(("pkg-config" ,pkg-config)))
    (home-page "https://www.x.org/wiki/")
    (synopsis "Trident video driver for X server")
    (description
     "xf86-video-trident is a Trident video driver for the Xorg X server.")
    (license license:x11)))


;; no license
;; (define-public xf86-video-v4l


(define-public xf86-video-vesa
  (package
    (name "xf86-video-vesa")
    (version "2.3.4")
    (source
      (origin
        (method url-fetch)
        (uri (string-append
               "mirror://xorg/individual/driver/xf86-video-vesa-"
               version
               ".tar.bz2"))
        (sha256
          (base32
            "1haiw8r1z8ihk68d0jqph2wsld13w4qkl86biq46fvyxg7cg9pbv"))))
    (build-system gnu-build-system)
    (inputs `(("xorg-server" ,xorg-server)))
    (native-inputs `(("pkg-config" ,pkg-config)))
    (home-page "https://www.x.org/wiki/")
    (synopsis "VESA video driver for X server")
    (description
     "xf86-video-vesa is a generic VESA video driver for the Xorg
X server.")
    (license license:x11)))


(define-public xf86-video-vmware
  (package
    (name "xf86-video-vmware")
    (version "13.2.1")
    (source
      (origin
        (method url-fetch)
        (uri (string-append
               "mirror://xorg/individual/driver/xf86-video-vmware-"
               version
               ".tar.bz2"))
        (sha256
          (base32
           "0azn3g0vcki47n5jddagk2rmbwdvp845k8p7d2r56zxs3w8ggxz2"))))
    (build-system gnu-build-system)
    (inputs
     `(("libx11" ,libx11)
       ("libxext" ,libxext)
       ("llvm" ,llvm)
       ("mesa" ,mesa)                   ; for xatracker
       ("xorg-server" ,xorg-server)))
    (native-inputs
     `(("eudev" ,eudev)
       ("pkg-config" ,pkg-config)))
    (home-page "https://www.x.org/wiki/")
    (synopsis "VMware SVGA video driver for X server")
    (description
     "xf86-video-vmware is a VMware SVGA video driver for the Xorg X server.")
    (license license:x11)))


(define-public xf86-video-voodoo
  (package
    (name "xf86-video-voodoo")
    (version "1.2.5")
    (source
      (origin
        (method url-fetch)
        (uri (string-append
               "mirror://xorg/individual/driver/xf86-video-voodoo-"
               version
               ".tar.bz2"))
        (sha256
          (base32
           "1s6p7yxmi12q4y05va53rljwyzd6ry492r1pgi7wwq6cznivhgly"))
        (patches
         (list (origin
                 (method url-fetch)
                 (uri "https://cgit.freedesktop.org/xorg/driver/\
xf86-video-voodoo/patch/?id=9172ae566a0e85313fc80ab62b4455393eefe593")
                 (sha256
                  (base32
                   "0rndmxf5b8j3hjnhrwrnzsq5024fli134fj1mprhkcrvax2zq8db"))
                 (file-name "xf86-video-voodoo-pcitag.patch"))))))
    (build-system gnu-build-system)
    (inputs `(("xf86dgaproto" ,xf86dgaproto)
              ("xorg-server" ,xorg-server)))
    (native-inputs `(("pkg-config" ,pkg-config)))
    (home-page "https://www.x.org/wiki/")
    (synopsis "Voodoo/Voodoo2 video driver for X server")
    (description
     "xf86-video-voodoo is a Voodoo video driver for the Xorg X server.")
    (license license:x11)))


;; Only relevant for the frame buffer on BSD systems.
;; (define-public xf86-video-wsfb


(define-public xf86bigfontproto
  (package
    (name "xf86bigfontproto")
    (version "1.2.0")
    (source
      (origin
        (method url-fetch)
        (uri (string-append
               "mirror://xorg/individual/proto/xf86bigfontproto-"
               version
               ".tar.bz2"))
        (sha256
          (base32
            "0j0n7sj5xfjpmmgx6n5x556rw21hdd18fwmavp95wps7qki214ms"))))
    (build-system gnu-build-system)
    (home-page "https://www.x.org/wiki/")
    (synopsis "Xorg XF86BigFontProto protocol headers")
    (description
     "XFree86 Bigfont Extension contains header files and documentation
for the XF86BigFontProto protocol.")
    (license license:x11)))


(define-public xf86dgaproto
  (package
    (name "xf86dgaproto")
    (version "2.1")
    (source
      (origin
        (method url-fetch)
        (uri (string-append
               "mirror://xorg/individual/proto/xf86dgaproto-"
               version
               ".tar.bz2"))
        (sha256
          (base32
            "0l4hx48207mx0hp09026r6gy9nl3asbq0c75hri19wp1118zcpmc"))))
    (build-system gnu-build-system)
    (home-page "https://www.x.org/wiki/")
    (synopsis "Xorg XF86DGAProto protocol headers")
    (description
     "XFree86 Direct Graphic Access Extension defines a protocol for
direct linear framebuffer access.")
    (license license:x11)))


(define-public xf86driproto
  (package
    (name "xf86driproto")
    (version "2.1.1")
    (source
      (origin
        (method url-fetch)
        (uri (string-append
               "mirror://xorg/individual/proto/xf86driproto-"
               version
               ".tar.bz2"))
        (sha256
          (base32
            "07v69m0g2dfzb653jni4x656jlr7l84c1k39j8qc8vfb45r8sjww"))))
    (build-system gnu-build-system)
    (home-page "https://www.x.org/wiki/")
    (synopsis "Xorg XF86DRIProto protocol headers")
    (description
     "XFree86 Direct Rendering Infrastructure Extension defines a
protocol to allow user applications to access the video hardware without
requiring data to be passed through the X server.")
    (license license:x11)))


(define-public xf86vidmodeproto
  (package
    (name "xf86vidmodeproto")
    (version "2.3.1")
    (source
      (origin
        (method url-fetch)
        (uri (string-append
               "mirror://xorg/individual/proto/xf86vidmodeproto-"
               version
               ".tar.bz2"))
        (sha256
          (base32
            "0w47d7gfa8zizh2bshdr2rffvbr4jqjv019mdgyh6cmplyd4kna5"))))
    (build-system gnu-build-system)
    (home-page "https://www.x.org/wiki/")
    (synopsis "Xorg XF86VidModeProto protocol headers")
    (description
     "XFree86 Video Mode Extension defines a protocol for dynamically
configuring modelines and gamma.")
    (license license:x11)))


(define-public xgamma
  (package
    (name "xgamma")
    (version "1.0.6")
    (source
      (origin
        (method url-fetch)
        (uri (string-append
               "mirror://xorg/individual/app/xgamma-"
               version
               ".tar.bz2"))
        (sha256
          (base32
            "1lr2nb1fhg5fk2fchqxdxyl739602ggwhmgl2wiv5c8qbidw7w8f"))))
    (build-system gnu-build-system)
    (inputs
      `(("libxxf86vm" ,libxxf86vm)
        ("libx11" ,libx11)))
    (native-inputs
      `(("pkg-config" ,pkg-config)))
    (home-page "https://www.x.org/wiki/")
    (synopsis "Alter a monitor's gamma correction")
    (description
     "XGamma is used to query and alter the gamma correction of a
monitor via the X video mode extension.")
    (license license:x11)))


(define-public xhost
  (package
    (name "xhost")
    (version "1.0.7")
    (source
      (origin
        (method url-fetch)
        (uri (string-append
               "mirror://xorg/individual/app/xhost-"
               version
               ".tar.bz2"))
        (sha256
          (base32
            "16n26xw6l01zq31d4qvsaz50misvizhn7iihzdn5f7s72pp1krlk"))))
    (build-system gnu-build-system)
    (inputs
      `(("libxmu" ,libxmu)
        ("libxau" ,libxau)
        ("libx11" ,libx11)))
    (native-inputs
      `(("pkg-config" ,pkg-config)))
    (home-page "https://www.x.org/wiki/")
    (synopsis "Xorg server access control utility")
    (description
     "XHost is used to manage the list of host names or user names
allowed to make connections to the X server.")
    (license license:x11)))


(define-public xineramaproto
  (package
    (name "xineramaproto")
    (version "1.2.1")
    (source
      (origin
        (method url-fetch)
        (uri (string-append
               "mirror://xorg/individual/proto/xineramaproto-"
               version
               ".tar.bz2"))
        (sha256
          (base32
            "0ns8abd27x7gbp4r44z3wc5k9zqxxj8zjnazqpcyr4n17nxp8xcp"))))
    (build-system gnu-build-system)
    (native-inputs `(("pkg-config" ,pkg-config)))
    (home-page "https://www.x.org/wiki/")
    (synopsis "Xorg XineramaProto protocol headers")
    (description
     "Xinerama Extension allows clients to query information about multiple
physical screens controlled by a single X server that appear as a single
screen to core X11 protocol operations.

This extension provides a common network protocol for querying information
which may be provided by different underlying screen combination
technologies in the X server, such as the original Xinerama multiplexer, or
alternative implementations like XRandR or TwinView.")
    (license license:x11)))


(define-public xinput
  (package
    (name "xinput")
    (version "1.6.2")
    (source
      (origin
        (method url-fetch)
        (uri (string-append
               "mirror://xorg/individual/app/xinput-"
               version
               ".tar.bz2"))
        (sha256
          (base32
            "1i75mviz9dyqyf7qigzmxq8vn31i86aybm662fzjz5c086dx551n"))))
    (build-system gnu-build-system)
    (inputs
      `(("libxrender" ,libxrender)
        ("libxrandr" ,libxrandr)
        ("libxinerama" ,libxinerama)
        ("libxext" ,libxext)
        ("libxi" ,libxi)
        ("libx11" ,libx11)
        ("inputproto" ,inputproto)))
    (native-inputs
       `(("pkg-config" ,pkg-config)))
    (home-page "https://www.x.org/wiki/")
    (synopsis "Configure input devices for X server")
    (description
     "XInput is used to configure and test XInput devices.")
    (license license:x11)))


(define xkbcomp-intermediate ; used as input for xkeyboard-config
  (package
    (name "xkbcomp-intermediate")
    (version "1.4.0")
    (source
      (origin
        (method url-fetch)
        (uri (string-append
               "mirror://xorg/individual/app/xkbcomp-"
               version
               ".tar.bz2"))
        (sha256
         (base32
          "0syfc6zscvai824mzihlnrqxhkcr27dzkpy8zndavi83iischsdw"))))
    (build-system gnu-build-system)
    (inputs
      `(("xproto" ,xproto)
        ("libxkbfile" ,libxkbfile)
        ("libx11" ,libx11)))
    (native-inputs
        `(("pkg-config" ,pkg-config)))
    (home-page "https://www.x.org/wiki/")
    (synopsis "Compile XKB keyboard description")
    (description
     "xkbcomp keymap compiler converts a description of an XKB keymap
into one of several output formats.  The most common use for xkbcomp is
to create a compiled keymap file (.xkm extension) which can be read
directly by XKB- capable X servers or utilities.

X Keyboard (XKB) Extension essentially replaces the core protocol
definition of keyboard.  The extension makes possible to clearly and
explicitly specify most aspects of keyboard behaviour on per-key basis
and to more closely track the logical and physical state of the
keyboard.  It also includes a number of keyboard controls designed to
make keyboards more accessible to people with physical impairments.")
    (license license:x11)))

(define-public xkbcomp ; using xkeyboard-config as input
  (package (inherit xkbcomp-intermediate)
    (name "xkbcomp")
    (inputs
      `(,@(package-inputs xkbcomp-intermediate)
        ("xkeyboard-config" ,xkeyboard-config)))
    (arguments
     `(#:configure-flags
       (list (string-append "--with-xkb-config-root="
                            (assoc-ref %build-inputs "xkeyboard-config")
                            "/share/X11/xkb"))))))


(define-public xkbevd
  (package
    (name "xkbevd")
    (version "1.1.4")
    (source
      (origin
        (method url-fetch)
        (uri (string-append
               "mirror://xorg/individual/app/xkbevd-"
               version
               ".tar.bz2"))
        (sha256
          (base32
            "0sprjx8i86ljk0l7ldzbz2xlk8916z5zh78cafjv8k1a63js4c14"))))
    (build-system gnu-build-system)
    (inputs
      `(("libxkbfile" ,libxkbfile)
        ("libx11" ,libx11)))
    (native-inputs
      `(("pkg-config" ,pkg-config)))
    (home-page "https://www.x.org/wiki/")
    (synopsis "XKB event daemon demo")
    (description
     "XKB event daemon listens for the specified XKB events and executes
requested commands if they occur.")
    (license license:x11)))


(define-public xkbutils
  (package
    (name "xkbutils")
    (version "1.0.4")
    (source
      (origin
        (method url-fetch)
        (uri (string-append
               "mirror://xorg/individual/app/xkbutils-"
               version
               ".tar.bz2"))
        (sha256
          (base32
            "0c412isxl65wplhl7nsk12vxlri29lk48g3p52hbrs3m0awqm8fj"))))
    (build-system gnu-build-system)
    (inputs
      `(("libxt" ,libxt)
        ("xproto" ,xproto)
        ("libxaw" ,libxaw)
        ("inputproto" ,inputproto)))
    (native-inputs
      `(("pkg-config" ,pkg-config)))
    (home-page "https://www.x.org/wiki/")
    (synopsis "XKB utilities")
    (description
     "XKBUtils is a collection of small utilities for X Keyboard (XKB)
extension to the X11 protocol.  It includes:

- xkbbell: generate XKB bell events;

- xkbvleds: display the state of LEDs on an XKB keyboard in a window;

- xkbwatch: reports changes in the XKB keyboard state.")
    (license license:x11)))


(define-public xkeyboard-config
  (package
    (name "xkeyboard-config")
    (version "2.22")
    (source
      (origin
        (method url-fetch)
        (uri (string-append
              "mirror://xorg/individual/data/xkeyboard-config/xkeyboard-config-"
              version
              ".tar.bz2"))
        (sha256
          (base32
            "1garmbyfjp0han04l2l90zzwlfbdgdxl6r1qnic36i5wkycckbny"))))
    (build-system gnu-build-system)
    (inputs
      `(("gettext" ,gettext-minimal)
        ("libx11" ,libx11)
        ("xkbcomp-intermediate" ,xkbcomp-intermediate)))
    (native-inputs
      `(("intltool" ,intltool)
        ("pkg-config" ,pkg-config)))
    (home-page "https://www.x.org/wiki/")
    (synopsis "Xorg XKB configuration files")
    (description
     "xkeyboard-config provides a database for X Keyboard (XKB) Extension.
There are five components that define a complete keyboard mapping:
symbols, geometry, keycodes, compat, and types; these five components
can be combined together using the 'rules' component of this database.")
    (license license:x11)))


(define-public xkill
  (package
    (name "xkill")
    (version "1.0.4")
    (source
      (origin
        (method url-fetch)
        (uri (string-append
               "mirror://xorg/individual/app/xkill-"
               version
               ".tar.bz2"))
        (sha256
          (base32
            "0bl1ky8ps9jg842j4mnmf4zbx8nkvk0h77w7bqjlpwij9wq2mvw8"))))
    (build-system gnu-build-system)
    (inputs
      `(("libxmu" ,libxmu)
        ("libx11" ,libx11)))
    (native-inputs
       `(("pkg-config" ,pkg-config)))
    (home-page "https://www.x.org/wiki/")
    (synopsis "Kill a client by its X resource")
    (description
     "XKill is used to force the X server to close connections to
clients.  This program is very dangerous, but is useful for aborting
programs that have displayed undesired windows on a user's screen.")
    (license license:x11)))


(define-public xlsatoms
  (package
    (name "xlsatoms")
    (version "1.1.2")
    (source
      (origin
        (method url-fetch)
        (uri (string-append
               "mirror://xorg/individual/app/xlsatoms-"
               version
               ".tar.bz2"))
        (sha256
          (base32
            "196yjik910xsr7dwy8daa0amr0r22ynfs360z0ndp9mx7mydrra7"))))
    (build-system gnu-build-system)
    (inputs
      `(("libxcb" ,libxcb)))
    (native-inputs
      `(("pkg-config" ,pkg-config)))
    (home-page "https://www.x.org/wiki/")
    (synopsis "List interned X server atoms")
    (description
     "XLsAtoms is used to list the interned atoms defined on X server.")
    (license license:x11)))


(define-public xlsclients
  (package
    (name "xlsclients")
    (version "1.1.3")
    (source
      (origin
        (method url-fetch)
        (uri (string-append
               "mirror://xorg/individual/app/xlsclients-"
               version
               ".tar.bz2"))
        (sha256
          (base32
            "0g9x7rrggs741x9xwvv1k9qayma980d88nhdqw7j3pn3qvy6d5jx"))))
    (build-system gnu-build-system)
    (inputs
      `(("libxcb" ,libxcb)))
    (native-inputs
      `(("pkg-config" ,pkg-config)))
    (home-page "https://www.x.org/wiki/")
    (synopsis "List client applications running on a display")
    (description
     "XLsClients is used to list information about the client programs
running on X server.")
    (license license:x11)))


(define-public xlsfonts
  (package
    (name "xlsfonts")
    (version "1.0.5")
    (source
     (origin
       (method url-fetch)
       (uri (string-append
             "mirror://xorg/individual/app/xlsfonts-"
             version
             ".tar.bz2"))
       (sha256
        (base32
         "1yi774g6r1kafsbnxbkrwyndd3i60362ck1fps9ywz076pn5naa0"))))
    (build-system gnu-build-system)
    (inputs
     `(("xproto" ,xproto)
       ("libx11" ,libx11)))
    (native-inputs
     `(("pkg-config" ,pkg-config)))
    (home-page "https://www.x.org/wiki/")
    (synopsis "List fonts available from an X server")
    (description
     "xlsfonts lists fonts available from an X server via the X11 core
protocol.")
    (license license:x11)))

(define-public xfontsel
  (package
    (name "xfontsel")
    (version "1.0.5")
    (source (origin
              (method url-fetch)
              (uri (string-append
                    "mirror://xorg/individual/app/xfontsel-"
                    version ".tar.bz2"))
              (sha256
               (base32
                "1grir464hy52a71r3mpm9mzvkf7nwr3vk0b1vc27pd3gp588a38p"))))
    (build-system gnu-build-system)
    (arguments
     `(#:configure-flags
       (list (string-append "--with-appdefaultdir="
                            %output ,%app-defaults-dir))))
    (inputs
     `(("libx11" ,libx11)
       ("libxaw" ,libxaw)
       ("libxmu" ,libxmu)
       ("libxt" ,libxt)))
    (native-inputs
     `(("pkg-config" ,pkg-config)))
    (home-page "https://www.x.org/wiki/")
    (synopsis "Browse and select X font names")
    (description
     "XFontSel provides a simple way to display the X11 core protocol fonts
known to your X server, examine samples of each, and retrieve the X Logical
Font Description (XLFD) full name for a font.")
    (license license:x11)))

(define-public xfd
  (package
    (name "xfd")
    (version "1.1.2")
    (source (origin
              (method url-fetch)
              (uri (string-append
                    "mirror://xorg/individual/app/xfd-"
                    version ".tar.bz2"))
              (sha256
               (base32
                "0n97iqqap9wyxjan2n520vh4rrf5bc0apsw2k9py94dqzci258y1"))))
    (build-system gnu-build-system)
    (arguments
       `(#:configure-flags
         (list (string-append "--with-appdefaultdir="
                              %output ,%app-defaults-dir))))
    (inputs
     `(("fontconfig" ,fontconfig)
       ("libx11" ,libx11)
       ("libxaw" ,libxaw)
       ("libxft" ,libxft)
       ("libxmu" ,libxmu)
       ("libxrender" ,libxrender)))
    (native-inputs
     `(("gettext" ,gettext-minimal)
       ("pkg-config" ,pkg-config)))
    (home-page "https://www.x.org/wiki/")
    (synopsis "Display all the characters in an X font")
    (description
     "XFD (X Font Display) package provides an utility that displays a
window containing the name of the font being displayed, a row of command
buttons, several lines of text for displaying character metrics, and a grid
containing one glyph per cell.")
    (license license:x11)))

(define-public xmodmap
  (package
    (name "xmodmap")
    (version "1.0.9")
    (source
      (origin
        (method url-fetch)
        (uri (string-append
               "mirror://xorg/individual/app/xmodmap-"
               version
               ".tar.bz2"))
        (sha256
          (base32
            "0y649an3jqfq9klkp9y5gj20xb78fw6g193f5mnzpl0hbz6fbc5p"))
        (patches (search-patches "xmodmap-asprintf.patch"))))
    (build-system gnu-build-system)
    (inputs
      `(("xproto" ,xproto)
        ("libx11" ,libx11)))
    (native-inputs
      `(("pkg-config" ,pkg-config)))
    (home-page "https://www.x.org/wiki/")
    (synopsis "Modify keymaps and button mappings on X server")
    (description
     "Xmodmap is used to display and edit the keyboard modifier map and
keymap table that are used by client programs running on X server to
convert event keycodes into keysyms.  It is usually run from the user's
session startup script to configure the keyboard according to personal
tastes.")
    (license license:x11)))


;; no license
;; (define-public xorg-docs


(define-public xorg-sgml-doctools
  (package
    (name "xorg-sgml-doctools")
    (version "1.11")
    (source
      (origin
        (method url-fetch)
        (uri (string-append
               "mirror://xorg/individual/doc/xorg-sgml-doctools-"
               version
               ".tar.bz2"))
        (sha256
          (base32
            "0k5pffyi5bx8dmfn033cyhgd3gf6viqj3x769fqixifwhbgy2777"))))
    (build-system gnu-build-system)
    (native-inputs `(("pkg-config" ,pkg-config)))
    (home-page "https://www.x.org/wiki/")
    (synopsis "Xorg SGML documentation tools")
    (description
    "This package provides a common set of SGML entities and XML/CSS style
sheets used in building/formatting the documentation provided in other
Xorg packages.  It's typically only needed by people building from
source who want to produce formatted documentation from their builds, or
those who have installed the HTML version of the documentation, which
refers to the included common xorg.css stylesheet.")
    (license license:x11)))


(define-public xpr
  (package
    (name "xpr")
    (version "1.0.4")
    (source
      (origin
        (method url-fetch)
        (uri (string-append
               "mirror://xorg/individual/app/xpr-"
               version
               ".tar.bz2"))
        (sha256
          (base32
            "1dbcv26w2yand2qy7b3h5rbvw1mdmdd57jw88v53sgdr3vrqvngy"))))
    (build-system gnu-build-system)
    (inputs
      `(("xproto" ,xproto)
        ("libxmu" ,libxmu)
        ("libx11" ,libx11)))
    (native-inputs
        `(("pkg-config" ,pkg-config)))
    (home-page "https://www.x.org/wiki/")
    (synopsis "Print an X window dump from xwd")
    (description
     "XPr takes as input a window dump file produced by xwd and formats
it for output on various types of printers.")
    (license license:x11)))


(define-public xprop
  (package
    (name "xprop")
    (version "1.2.2")
    (source
      (origin
        (method url-fetch)
        (uri (string-append
               "mirror://xorg/individual/app/xprop-"
               version
               ".tar.bz2"))
        (sha256
          (base32
            "1ilvhqfjcg6f1hqahjkp8qaay9rhvmv2blvj3w9asraq0aqqivlv"))))
    (build-system gnu-build-system)
    (inputs
      `(("xproto" ,xproto)
        ("libx11" ,libx11)))
    (native-inputs
      `(("pkg-config" ,pkg-config)))
    (home-page "https://www.x.org/wiki/")
    (synopsis "Display X server properties")
    (description
     "xprop is used to display and/or set window and font properties of
an X server.")
    (license license:x11)))


(define-public xrandr
  (package
    (name "xrandr")
    (version "1.5.0")
    (source
      (origin
        (method url-fetch)
        (uri (string-append
               "mirror://xorg/individual/app/xrandr-"
               version ".tar.bz2"))
        (sha256
          (base32
            "1kaih7rmzxr1vp5a5zzjhm5x7dn9mckya088sqqw026pskhx9ky1"))))
    (build-system gnu-build-system)
    (inputs
      `(("libxrender" ,libxrender)
        ("libxrandr" ,libxrandr)
        ("xproto" ,xproto)
        ("libx11" ,libx11)))
    (native-inputs
     `(("pkg-config" ,pkg-config)))
    (home-page "https://www.x.org/wiki/")
    (synopsis "Command line interface to X RandR extension")
    (description
     "xrandr - primitive command line interface to X11 Resize, Rotate,
and Reflect (RandR) extension.")
    (license license:x11)))


(define-public xrdb
  (package
    (name "xrdb")
    (version "1.1.0")
    (source
      (origin
        (method url-fetch)
        (uri (string-append
               "mirror://xorg/individual/app/xrdb-"
               version
               ".tar.bz2"))
        (sha256
          (base32
            "0nsnr90wazcdd50nc5dqswy0bmq6qcj14nnrhyi7rln9pxmpp0kk"))))
    (build-system gnu-build-system)
    (inputs
      `(("libxmu" ,libxmu)
        ("libx11" ,libx11)))
    (native-inputs
      `(("pkg-config" ,pkg-config)))
    (home-page "https://www.x.org/wiki/")
    (synopsis "X server resource database utility")
    (description
     "XRDB is used to get or set the contents of the RESOURCE_MANAGER
property on the root window of screen 0, or the SCREEN_RESOURCES
property on the root window of any or all screens, or everything
combined.  You would normally run this program from your X startup
file.")
    (license license:x11)))


(define-public xrefresh
  (package
    (name "xrefresh")
    (version "1.0.5")
    (source
      (origin
        (method url-fetch)
        (uri (string-append
               "mirror://xorg/individual/app/xrefresh-"
               version
               ".tar.bz2"))
        (sha256
          (base32
            "1mlinwgvql6s1rbf46yckbfr9j22d3c3z7jx3n6ix7ca18dnf4rj"))))
    (build-system gnu-build-system)
    (inputs
      `(("libx11" ,libx11)))
    (native-inputs
      `(("pkg-config" ,pkg-config)))
    (home-page "https://www.x.org/wiki/")
    (synopsis "Refresh all or part of an X screen")
    (description
     "Xrefresh is a simple X program that causes all or part of your
screen to be repainted.  This is useful when system messages have messed
up your screen.")
    (license license:x11)))


(define-public xset
  (package
    (name "xset")
    (version "1.2.3")
    (source
      (origin
        (method url-fetch)
        (uri (string-append
               "mirror://xorg/individual/app/xset-"
               version
               ".tar.bz2"))
        (sha256
          (base32
            "0qw0iic27bz3yz2wynf1gxs70hhkcf9c4jrv7zhlg1mq57xz90j3"))))
    (build-system gnu-build-system)
    (inputs
      `(("xproto" ,xproto)
        ("libxmu" ,libxmu)
        ("libxext" ,libxext)
        ("libx11" ,libx11)))
    (native-inputs
       `(("pkg-config" ,pkg-config)))
    (home-page "https://www.x.org/wiki/")
    (synopsis "User preference utility for X server")
    (description
     "XSet is used to set various user preference options of the display.")
    (license license:x11)))


(define-public xsetroot
  (package
    (name "xsetroot")
    (version "1.1.1")
    (source
      (origin
        (method url-fetch)
        (uri (string-append
               "mirror://xorg/individual/app/xsetroot-"
               version
               ".tar.bz2"))
        (sha256
          (base32
            "1nf3ii31m1knimbidaaym8p61fq3blv8rrdr2775yhcclym5s8ds"))))
    (build-system gnu-build-system)
    (inputs
      `(("libxmu" ,libxmu)
        ("libxcursor" ,libxcursor)
        ("xbitmaps" ,xbitmaps)))
    (native-inputs
      `(("pkg-config" ,pkg-config)))
    (home-page "https://www.x.org/wiki/")
    (synopsis "Root window parameter setting utility for X server")
    (description
     "XSetRoot allows you to tailor the appearance of the root window on
a display running X server.")
    (license license:x11)))


(define-public xtrans
  (package
    (name "xtrans")
    (version "1.3.5")
    (source
      (origin
        (method url-fetch)
        (uri (string-append
               "mirror://xorg/individual/lib/xtrans-"
               version
               ".tar.bz2"))
        (sha256
          (base32
            "00c3ph17acnsch3gbdmx33b9ifjnl5w7vx8hrmic1r1cjcv3pgdd"))))
    (build-system gnu-build-system)
    (native-inputs `(("pkg-config" ,pkg-config)))
    (home-page "https://www.x.org/wiki/")
    (synopsis "Xorg Network Transport layer library")
    (description
     "Xtrans is a library of code that is shared among various X packages to
handle network protocol transport in a modular fashion, allowing a single
place to add new transport types.  It is used by the X server, libX11,
libICE, the X font server, and related components.")
    (license license:x11)))


(define-public xvinfo
  (package
    (name "xvinfo")
    (version "1.1.3")
    (source
      (origin
        (method url-fetch)
        (uri (string-append
               "mirror://xorg/individual/app/xvinfo-"
               version
               ".tar.bz2"))
        (sha256
          (base32
            "1sz5wqhxd1fqsfi1w5advdlwzkizf2fgl12hdpk66f7mv9l8pflz"))))
    (build-system gnu-build-system)
    (inputs
      `(("libxext" ,libxext)
        ("libxv" ,libxv)
        ("libx11" ,libx11)))
    (native-inputs
      `(("pkg-config" ,pkg-config)))
    (home-page "https://www.x.org/wiki/")
    (synopsis "Print out X-Video extension adaptor information")
    (description
     "XVInfo is used to print out the capabilities of any video adaptors
associated with the display that are accessible through the X-Video
extension.")
    (license license:x11)))


(define-public xwd
  (package
    (name "xwd")
    (version "1.0.6")
    (source
      (origin
        (method url-fetch)
        (uri (string-append
               "mirror://xorg/individual/app/xwd-"
               version
               ".tar.bz2"))
        (sha256
          (base32
            "0ybx48agdvjp9lgwvcw79r1x6jbqbyl3fliy3i5xwy4d4si9dcrv"))))
    (build-system gnu-build-system)
    (inputs
      `(("libxt" ,libxt)
        ("libxkbfile" ,libxkbfile)
        ("xproto" ,xproto)))
    (native-inputs
       `(("pkg-config" ,pkg-config)))
    (home-page "https://www.x.org/wiki/")
    (synopsis "Dump current contents of X window or screen to file")
    (description
     "Xwd is used to store window images in a specially formatted dump
file.  This file can then be read by various other X utilities for
redisplay, printing, editing, formatting, archiving, image processing,
etc.  The target window is selected by clicking the pointer in the
desired window.  The keyboard bell is rung once at the beginning of the
dump and twice whenthe dump is completed.")
    (license license:x11)))


(define-public xwininfo
  (package
    (name "xwininfo")
    (version "1.1.3")
    (source
      (origin
        (method url-fetch)
        (uri (string-append
               "mirror://xorg/individual/app/xwininfo-"
               version
               ".tar.bz2"))
        (sha256
          (base32
            "1y1zn8ijqslb5lfpbq4bb78kllhch8in98ps7n8fg3dxjpmb13i1"))))
    (build-system gnu-build-system)
    (inputs
      `(("libx11" ,libx11)
        ("xproto" ,xproto)))
    (native-inputs
       `(("pkg-config" ,pkg-config)))
    (home-page "https://www.x.org/wiki/")
    (synopsis "Window information utility for X server")
    (description
     "XWinInfo is used to print out information about windows on an X server.
Various information is displayed depending on which options are selected.")
    (license license:x11)))


(define-public xwud
  (package
    (name "xwud")
    (version "1.0.4")
    (source
      (origin
        (method url-fetch)
        (uri (string-append
               "mirror://xorg/individual/app/xwud-"
               version
               ".tar.bz2"))
        (sha256
          (base32
            "1ggql6maivah58kwsh3z9x1hvzxm1a8888xx4s78cl77ryfa1cyn"))))
    (build-system gnu-build-system)
    (inputs
      `(("xproto" ,xproto)
        ("libx11" ,libx11)))
    (native-inputs
       `(("pkg-config" ,pkg-config)))
    (home-page "https://www.x.org/wiki/")
    (synopsis "Display an X window dump from xwd")
    (description
     "Xwud is used to display in a window an image saved in a specially
formatted dump file, such as produced by xwd.")
    (license license:x11)))

(define-public xorg-rgb
  (package
    (name "xorg-rgb")
    (version "1.0.6")
    (source
      (origin
        (method url-fetch)
        (uri (string-append
               "mirror://xorg/individual/app/rgb-"
               version
               ".tar.bz2"))
        (sha256
          (base32
            "1c76zcjs39ljil6f6jpx1x17c8fnvwazz7zvl3vbjfcrlmm7rjmv"))))
    (build-system gnu-build-system)
    (inputs
     `(("xproto" ,xproto)))
    (native-inputs
     `(("pkg-config" ,pkg-config)))
    (home-page "https://www.x.org/wiki/")
    (synopsis "X color name database")
    (description
     "This package provides the X color name database.")
    (license license:x11)))

;; packages of height 1 in the propagated-inputs tree

(define-public fixesproto
  (package
    (name "fixesproto")
    (version "5.0")
    (source
      (origin
        (method url-fetch)
        (uri (string-append
               "mirror://xorg/individual/proto/fixesproto-"
               version
               ".tar.bz2"))
        (sha256
          (base32
            "1ki4wiq2iivx5g4w5ckzbjbap759kfqd72yg18m3zpbb4hqkybxs"))))
    (build-system gnu-build-system)
    (propagated-inputs
      `(("xextproto" ,xextproto)))
    (native-inputs
      `(("pkg-config" ,pkg-config)))
    (home-page "https://www.x.org/wiki/")
    (synopsis "Xorg FixesProto protocol headers")
    (description
     "Fixes Extension makes changes to many areas of the protocol to resolve
issues raised by application interaction with core protocol mechanisms that
cannot be adequately worked around on the client side of the wire.")
    (license license:x11)))


(define-public libxdamage
  (package
    (name "libxdamage")
    (version "1.1.4")
    (source
      (origin
        (method url-fetch)
        (uri (string-append
               "mirror://xorg/individual/lib/libXdamage-"
               version
               ".tar.bz2"))
        (sha256
          (base32
            "1bamagq7g6s0d23l8rb3nppj8ifqj05f7z9bhbs4fdg8az3ffgvw"))))
    (build-system gnu-build-system)
    (propagated-inputs
      ;; These are all in the Requires or Requires.private field of xdamage.pc
      `(("damageproto" ,damageproto)
        ("libxfixes" ,libxfixes)
        ("xproto" ,xproto)
        ("libx11" ,libx11)))
    (native-inputs
      `(("pkg-config" ,pkg-config)))
    (home-page "https://www.x.org/wiki/")
    (synopsis "Xorg Damage Extension library")
    (description "Xorg library for the XDamage extension.")
    (license license:x11)))


(define-public libxext
  (package
    (name "libxext")
    (version "1.3.3")
    (source
      (origin
        (method url-fetch)
        (uri (string-append
               "mirror://xorg/individual/lib/libXext-"
               version
               ".tar.bz2"))
        (sha256
          (base32
            "0dbfn5bznnrhqzvkrcmw4c44yvvpwdcsrvzxf4rk27r36b9x865m"))))
    (build-system gnu-build-system)
    (propagated-inputs
      `(("xextproto" ,xextproto)))
    (inputs
      `(("libxau" ,libxau)
        ("libx11" ,libx11)))
    (native-inputs
      `(("pkg-config" ,pkg-config)))
    (home-page "https://www.x.org/wiki/")
    (synopsis "Xorg Common extensions library")
    (description
     "Library for common extensions to the X11 protocol.")
    (license license:x11)))


(define-public libxinerama
  (package
    (name "libxinerama")
    (version "1.1.3")
    (source
      (origin
        (method url-fetch)
        (uri (string-append
               "mirror://xorg/individual/lib/libXinerama-"
               version
               ".tar.bz2"))
        (sha256
          (base32
            "1qlqfvzw45gdzk9xirgwlp2qgj0hbsyiqj8yh8zml2bk2ygnjibs"))))
    (build-system gnu-build-system)
    (propagated-inputs
      `(("xineramaproto" ,xineramaproto)))
    (inputs
      `(("libxext" ,libxext)
        ("libx11" ,libx11)))
    (native-inputs
      `(("pkg-config" ,pkg-config)))
    (home-page "https://www.x.org/wiki/")
    (synopsis "Xorg Xinerama protocol library")
    (description "API for Xinerama extension to X11 protocol.")
    (license license:x11)))


(define-public libxp
  (package
    (name "libxp")
    (version "1.0.3")
    (source
      (origin
        (method url-fetch)
        (uri (string-append
               "mirror://xorg/individual/lib/libXp-"
               version
               ".tar.bz2"))
        (sha256
          (base32
            "0mwc2jwmq03b1m9ihax5c6gw2ln8rc70zz4fsj3kb7440nchqdkz"))))
    (build-system gnu-build-system)
    (propagated-inputs
      `(("printproto" ,printproto)))
    (inputs
      `(("libx11" ,libx11)
        ("libxext" ,libxext)))
    (native-inputs
      `(("pkg-config" ,pkg-config)))
    (home-page "https://www.x.org/wiki/")
    (synopsis "Xorg Print Client library")
    (description "Xorg Print Client library.")
    (license license:x11)))


(define-public libxrender
  (package
    (name "libxrender")
    (version "0.9.10")
    (source
      (origin
        (method url-fetch)
        (uri (string-append
               "mirror://xorg/individual/lib/libXrender-"
               version
               ".tar.bz2"))
        (sha256
          (base32
            "0j89cnb06g8x79wmmnwzykgkkfdhin9j7hjpvsxwlr3fz1wmjvf0"))))
    (build-system gnu-build-system)
    (propagated-inputs
      `(("renderproto" ,renderproto)))
    (inputs
      `(("xproto" ,xproto)
        ("libx11" ,libx11)))
    (native-inputs
      `(("pkg-config" ,pkg-config)))
    (home-page "https://www.x.org/wiki/")
    (synopsis "Xorg Render Extension library")
    (description "Library for the Render Extension to the X11 protocol.")
    (license license:x11)))

(define-public libxtst
  (package
    (name "libxtst")
    (version "1.2.3")
    (source
      (origin
        (method url-fetch)
        (uri (string-append
               "mirror://xorg/individual/lib/libXtst-"
               version
               ".tar.bz2"))
        (sha256
          (base32
            "012jpyj7xfm653a9jcfqbzxyywdmwb2b5wr1dwylx14f3f54jma6"))))
    (build-system gnu-build-system)
    (propagated-inputs
      `(("recordproto" ,recordproto)
        ("libxi" ,libxi)))
    (inputs
      `(("libx11" ,libx11)
        ("inputproto" ,inputproto)))
    (native-inputs
      `(("pkg-config" ,pkg-config)))
    (home-page "https://www.x.org/wiki/")
    (synopsis "Xorg library for Xtest and Record extensions")
    (description
     "libXtst provides the Xlib-based client API for the XTEST & RECORD
extensions.

The XTEST extension is a minimal set of client and server extensions
required to completely test the X11 server with no user intervention.  This
extension is not intended to support general journaling and playback of user
actions.

The RECORD extension supports the recording and reporting of all core X
protocol and arbitrary X extension protocol.")
    (license license:x11)))

(define-public libxv
  (package
    (name "libxv")
    (version "1.0.11")
    (source
      (origin
        (method url-fetch)
        (uri (string-append
               "mirror://xorg/individual/lib/libXv-"
               version
               ".tar.bz2"))
        (sha256
          (base32
            "125hn06bd3d8y97hm2pbf5j55gg4r2hpd3ifad651i4sr7m16v6j"))))
    (build-system gnu-build-system)
    (propagated-inputs
     `(("videoproto" ,videoproto)))
    (inputs
      `(("xproto" ,xproto)
        ("libxext" ,libxext)
        ("libx11" ,libx11)))
    (native-inputs
      `(("pkg-config" ,pkg-config)))
    (home-page "https://www.x.org/wiki/")
    (synopsis "Xorg XVideo Extension library")
    (description "Library for the X Video Extension to the X11 protocol.")
    (license license:x11)))

(define-public mkfontdir
  (package
    (name "mkfontdir")
    (version "1.0.7")
    (source
      (origin
        (method url-fetch)
        (uri (string-append
               "mirror://xorg/individual/app/mkfontdir-"
               version
               ".tar.bz2"))
        (sha256
          (base32
            "0c3563kw9fg15dpgx4dwvl12qz6sdqdns1pxa574hc7i5m42mman"))))
    (build-system gnu-build-system)
    (arguments
     '(#:phases
       (modify-phases %standard-phases
         (add-after 'install 'wrap-mkfontdir
           (lambda* (#:key inputs outputs #:allow-other-keys)
             (wrap-program (string-append (assoc-ref outputs "out")
                                          "/bin/mkfontdir")
               `("PATH" ":" prefix
                 (,(string-append (assoc-ref inputs "mkfontscale")
                                  "/bin")))))))))
    (inputs
      `(("mkfontscale" ,mkfontscale)))
    (native-inputs
      `(("pkg-config" ,pkg-config)))
    (home-page "https://www.x.org/wiki/")
    (synopsis "Create an index of X font files in a directory")
    (description
     "MkFontDir creates the 'fonts.dir' files needed by the legacy X
server core font system.  The current implementation is a simple wrapper
script around the mkfontscale program.")
    (license license:x11)))


(define-public xproto
  (package
    (name "xproto")
    (version "7.0.31")
    (source
      (origin
        (method url-fetch)
        (uri (string-append
               "mirror://xorg/individual/proto/xproto-"
               version
               ".tar.bz2"))
        (sha256
          (base32
            "0ivpxz0rx2a7nahkpkhfgymz7j0pwzaqvyqpdgw9afmxl1yp9yf6"))))
    (build-system gnu-build-system)
    (propagated-inputs
      `(("util-macros" ,util-macros))) ; to get util-macros in (almost?) all package inputs
    (native-inputs
      `(("pkg-config" ,pkg-config)))
    (home-page "https://www.x.org/wiki/")
    (synopsis "Xorg X11Proto protocol headers")
    (description
     "XProto provides the headers and specification documents defining
the X Window System Core Protocol, Version 11.

It also includes a number of headers that aren't purely protocol related,
but are depended upon by many other X Window System packages to provide
common definitions and porting layer.")
    (license license:x11)))



;; packages of height 2 in the propagated-inputs tree

(define-public libice
  (package
    (name "libice")
    (version "1.0.9")
    (source
      (origin
        (method url-fetch)
        (uri (string-append
               "mirror://xorg/individual/lib/libICE-"
               version
               ".tar.bz2"))
        (sha256
          (base32
            "00p2b6bsg6kcdbb39bv46339qcywxfl4hsrz8asm4hy6q7r34w4g"))))
    (build-system gnu-build-system)
    (propagated-inputs
      `(("xproto" ,xproto)))
    (inputs
      `(("libbsd" ,libbsd)
        ("xtrans" ,xtrans)))
    (native-inputs
      `(("pkg-config" ,pkg-config)))
    (home-page "https://www.x.org/wiki/")
    (synopsis "Xorg Inter-Client Exchange library")
    (description "Xorg Inter-Client Exchange library.")
    (license license:x11)))


(define-public libxau
  (package
    (name "libxau")
    (version "1.0.8")
    (source
      (origin
        (method url-fetch)
        (uri (string-append
               "mirror://xorg/individual/lib/libXau-"
               version
               ".tar.bz2"))
        (sha256
          (base32
            "1wm4pv12f36cwzhldpp7vy3lhm3xdcnp4f184xkxsp7b18r7gm7x"))))
    (build-system gnu-build-system)
    (propagated-inputs
      `(("xproto" ,xproto)))
    (native-inputs
      `(("pkg-config" ,pkg-config)))
    (home-page "https://www.x.org/wiki/")
    (synopsis "Xorg Authorization library")
    (description
     "libXau provides an authorization library for individual access to
an X Window System display.")
    (license license:x11)))

(define-public libxfixes
  (package
    (name "libxfixes")
    (version "5.0.3")
    (source
      (origin
        (method url-fetch)
        (uri (string-append
               "mirror://xorg/individual/lib/libXfixes-"
               version
               ".tar.bz2"))
        (sha256
          (base32
            "1miana3y4hwdqdparsccmygqr3ic3hs5jrqfzp70hvi2zwxd676y"))))
    (build-system gnu-build-system)
    (propagated-inputs
      `(("fixesproto" ,fixesproto)))
    (inputs
      `(("xproto" ,xproto)
        ("libx11" ,libx11)))
    (native-inputs
      `(("pkg-config" ,pkg-config)))
    (home-page "https://www.x.org/wiki/")
    (synopsis "Xorg Fixes Extension library")
    (description "Library for the XFixes Extension to the X11 protocol.")
    (license license:x11)))

(define-public libxfont
  (package
    (name "libxfont")
    (version "1.5.4")
    (source
      (origin
        (method url-fetch)
        (uri (string-append
               "mirror://xorg/individual/lib/libXfont-"
               version
               ".tar.bz2"))
        (sha256
          (base32
            "0hiji1bvpl78aj3a3141hkk353aich71wv8l5l2z51scfy878zqs"))))
    (build-system gnu-build-system)
    (propagated-inputs
      `(("fontsproto" ,fontsproto)
        ("freetype" ,freetype)
        ("libfontenc" ,libfontenc)
        ("xproto" ,xproto)))
    (inputs
      `(("zlib" ,zlib)
        ("xtrans" ,xtrans)))
    (native-inputs
       `(("pkg-config" ,pkg-config)))
    (home-page "https://www.x.org/wiki/")
    (synopsis "Xorg Font handling library")
    (description
     "libXfont provides the core of the legacy X11 font system, handling the
index files (fonts.dir, fonts.alias, fonts.scale), the various font file
formats, and rasterizing them.  It is used by the X servers, the X Font
Server (xfs), and some font utilities (bdftopcf for instance), but should
not be used by normal X11 clients.  X11 clients access fonts via either the
new API's in libXft, or the legacy API's in libX11.")
    (license license:x11)))

(define-public libxfont2
  (package
    (inherit libxfont)
<<<<<<< HEAD
    (version "2.0.2")
=======
    (version "2.0.1")
    (replacement libxfont2-2.0.3)
>>>>>>> 35377cfa
    (source (origin
              (method url-fetch)
              (uri (string-append "mirror://xorg/individual/lib/libXfont2-"
                                  version ".tar.bz2"))
              (sha256
               (base32
<<<<<<< HEAD
                "04f1lswh1ridkycgaivf1hrr77l5ap8smbfr2rqjrm7phwxqs24l"))))))
=======
                "0znvwk36nhmyqpmhbm9mzisgixp1mp5qkfald8x1n5yxbm3vpyz9"))))))

;; Fixes the following security vulnerabilities:
;; https://cve.mitre.org/cgi-bin/cvename.cgi?name=CVE-2017-13720
;; https://cve.mitre.org/cgi-bin/cvename.cgi?name=CVE-2017-13722
;; https://cve.mitre.org/cgi-bin/cvename.cgi?name=CVE-2017-16612
(define-public libxfont2-2.0.3
  (package
    (inherit libxfont2)
    (version "2.0.3")
    (source
     (origin
       (inherit (package-source libxfont2))
       (uri (string-append "mirror://xorg/individual/lib/libXfont2-"
                           version ".tar.bz2"))
       (sha256
        (base32
         "0klwmimmhm3axpj8pwn5l41lbggh47r5aazhw63zxkbwfgyvg2hf"))))))
>>>>>>> 35377cfa

(define-public libxi
  (package
    (name "libxi")
    (version "1.7.9")
    (source
      (origin
        (method url-fetch)
        (uri (string-append
               "mirror://xorg/individual/lib/libXi-"
               version
               ".tar.bz2"))
        (sha256
          (base32
            "0idg1wc01hndvaa820fvfs7phvd1ymf0lldmq6386i7rhkzvirn2"))))
    (build-system gnu-build-system)
    (propagated-inputs
      `(("inputproto" ,inputproto)
        ("libx11" ,libx11)
        ("libxext" ,libxext)
        ("libxfixes" ,libxfixes)))
    (inputs
      `(("xproto" ,xproto)))
    (native-inputs
       `(("pkg-config" ,pkg-config)))
    (home-page "https://www.x.org/wiki/")
    (synopsis "Xorg Input Extension library")
    (description "Library for the XInput Extension to the X11 protocol.")
    (license license:x11)))

(define-public libxrandr
  (package
    (name "libxrandr")
    (version "1.5.1")
    (source
      (origin
        (method url-fetch)
        (uri (string-append
               "mirror://xorg/individual/lib/libXrandr-"
               version
               ".tar.bz2"))
        (sha256
          (base32
            "06pmphx8lp3iywqnh88fvbfb0d8xgkx0qpvan49akpja1vxfgy8z"))))
    (build-system gnu-build-system)
    (propagated-inputs
      ;; In accordance with xrandr.pc.
      `(("libx11" ,libx11)
        ("libxext" ,libxext)
        ("libxrender" ,libxrender)
        ("randrproto" ,randrproto)
        ("xproto" ,xproto)))
    (native-inputs
       `(("pkg-config" ,pkg-config)))
    (home-page "https://www.x.org/wiki/")
    (synopsis "Xorg Resize and Rotate Extension library")
    (description
     "Library for the Resize and Rotate Extension to the X11 protocol.")
    (license license:x11)))

(define-public libxvmc
  (package
    (name "libxvmc")
    (version "1.0.10")
    (source
      (origin
        (method url-fetch)
        (uri (string-append
               "mirror://xorg/individual/lib/libXvMC-"
               version
               ".tar.bz2"))
        (sha256
          (base32
            "0bpffxr5dal90a8miv2w0rif61byqxq2f5angj4z1bnznmws00g5"))))
    (build-system gnu-build-system)
    (propagated-inputs
      `(("libxv" ,libxv)))
    (inputs
      `(("xproto" ,xproto)
        ("libxext" ,libxext)
        ("libx11" ,libx11)))
    (native-inputs
       `(("pkg-config" ,pkg-config)))
    (home-page "https://www.x.org/wiki/")
    (synopsis "Xorg XvMC library")
    (description "Xorg XvMC library.")
    (license license:x11)))

(define-public libxxf86vm
  (package
    (name "libxxf86vm")
    (version "1.1.4")
    (source
      (origin
        (method url-fetch)
        (uri (string-append
               "mirror://xorg/individual/lib/libXxf86vm-"
               version
               ".tar.bz2"))
        (sha256
          (base32
            "0mydhlyn72i7brjwypsqrpkls3nm6vxw0li8b2nw0caz7kwjgvmg"))))
    (build-system gnu-build-system)
    (propagated-inputs
      `(("libxext" ,libxext)
        ("xf86vidmodeproto" ,xf86vidmodeproto)))
    (inputs
      `(("libx11" ,libx11)))
    (native-inputs
       `(("pkg-config" ,pkg-config)))
    (home-page "https://www.x.org/wiki/")
    (synopsis "Xorg XF86 Video Mode Extension library")
    (description
     "Library for the XFree86 Video Mode Extension Extension to the X11
protocol.")
    (license license:x11)))


;; packages of height 3 in the propagated-inputs tree

(define-public libxcb
  (package
    (name "libxcb")
    (version "1.12")
    (source
      (origin
        (method url-fetch)
        (uri (string-append "https://xcb.freedesktop.org/dist/"
                            name "-" version ".tar.bz2"))
        (sha256
          (base32
           "0nvv0la91cf8p5qqlb3r5xnmg1jn2wphn4fb5jfbr6byqsvv3psa"))
        (patches
         (search-patches "libxcb-python-3.5-compat.patch"))))
    (build-system gnu-build-system)
    (propagated-inputs
      `(("libpthread-stubs" ,libpthread-stubs)
        ("libxau" ,libxau)
        ("libxdmcp" ,libxdmcp)))
    (inputs
      `(("xcb-proto" ,xcb-proto)
        ("libxslt" ,libxslt)))
    (native-inputs
      `(("pkg-config" ,pkg-config)
        ("python" ,python-minimal-wrapper)))
    (arguments
     `(#:configure-flags '("--enable-xkb")))
    (home-page "https://xcb.freedesktop.org/")
    (synopsis "The X C Binding (XCB) library")
    (description
     "libxcb provides an interface to the X Window System protocol,
which replaces the current Xlib interface.  It has several advantages
over Xlib, including:

- size: small, simple library, and lower memory footprint;

- latency hiding: batch several requests and wait for the replies later;

- direct protocol access: interface and protocol correspond exactly;

- proven thread support: transparently access XCB from multiple threads;

- easy extension implementation: interfaces auto-generated from XML-XCB.")
    (license license:x11)))


(define-public xorg-server
  (package
    (name "xorg-server")
    (version "1.19.5")
    (source
      (origin
        (method url-fetch)
        (uri (string-append
              "mirror://xorg/individual/xserver/"
              name "-" version ".tar.bz2"))
        (sha256
         (base32
          "0iql4pgsgpyqcrd3256pv227cdadvz01ych61n0d41ixp67gmzqq"))
        (patches
         (list
          ;; See:
          ;;   https://lists.fedoraproject.org/archives/list/devel@lists.
          ;;      fedoraproject.org/message/JU655YB7AM4OOEQ4MOMCRHJTYJ76VFOK/
          (origin
            (method url-fetch)
            (uri (string-append
                  "http://pkgs.fedoraproject.org/cgit/rpms/xorg-x11-server.git"
                  "/plain/06_use-intel-only-on-pre-gen4.diff"))
            (sha256
             (base32
              "0mm70y058r8s9y9jiv7q2myv0ycnaw3iqzm7d274410s0ik38w7q"))
            (file-name "xorg-server-use-intel-only-on-pre-gen4.diff"))))))
    (build-system gnu-build-system)
    (propagated-inputs
      `(("dri2proto" ,dri2proto)
        ("dri3proto" ,dri3proto)
        ("fontsproto" ,fontsproto)
        ("inputproto" ,inputproto)
        ("kbproto" ,kbproto)
        ("libpciaccess" ,libpciaccess)
        ("mesa" ,mesa)
        ("pixman" ,pixman)
        ("presentproto" ,presentproto)
        ("randrproto" ,randrproto)
        ("renderproto" ,renderproto)
        ("resourceproto" ,resourceproto)
        ("scrnsaverproto" ,scrnsaverproto)
        ("videoproto" ,videoproto)
        ("xextproto" ,xextproto)
        ("xineramaproto" ,xineramaproto)
        ("xf86driproto" ,xf86driproto)
        ("xproto" ,xproto)))
    (inputs
      `(("bigreqsproto" ,bigreqsproto)
        ("compositeproto" ,compositeproto)
        ("damageproto" ,damageproto)
        ("udev" ,eudev)
        ("dbus" ,dbus)
        ("dmxproto" ,dmxproto)
        ("libdmx" ,libdmx)
        ("libepoxy" ,libepoxy)
        ("libgcrypt" ,libgcrypt)
        ("libxau" ,libxau)
        ("libxaw" ,libxaw)
        ("libxdmcp" ,libxdmcp)
        ("libxfixes" ,libxfixes)
        ("libxfont2" ,libxfont2)
        ("libxkbfile" ,libxkbfile)
        ("libxrender" ,libxrender)
        ("libxres" ,libxres)
        ("libxshmfence" ,libxshmfence)
        ("libxt" ,libxt)
        ("libxv" ,libxv)
        ("recordproto" ,recordproto)
        ("xcmiscproto" ,xcmiscproto)
        ("xf86bigfontproto" ,xf86bigfontproto)
        ("xf86dgaproto" ,xf86dgaproto)
        ("xf86vidmodeproto" ,xf86vidmodeproto)
        ("xkbcomp" ,xkbcomp)
        ("xkeyboard-config" ,xkeyboard-config)
        ("xtrans" ,xtrans)
        ("zlib" ,zlib)
        ;; Inputs for Xephyr
        ("xcb-util" ,xcb-util)
        ("xcb-util-image" ,xcb-util-image)
        ("xcb-util-keysyms" ,xcb-util-keysyms)
        ("xcb-util-renderutil" ,xcb-util-renderutil)
        ("xcb-util-wm" ,xcb-util-wm)))
    (native-inputs
       `(("python" ,python-minimal-wrapper)
         ("pkg-config" ,pkg-config)))
    (arguments
     `(#:parallel-tests? #f
       #:configure-flags
       (list (string-append "--with-xkb-path="
                            (assoc-ref %build-inputs "xkeyboard-config")
                            "/share/X11/xkb")
             (string-append "--with-xkb-output="
                            "/tmp") ; FIXME: This is a bit doubtful; where should
                                    ; the compiled keyboard maps go?
             (string-append "--with-xkb-bin-directory="
                            (assoc-ref %build-inputs "xkbcomp")
                            "/bin")
             ;; By default, it ends up with invalid '${prefix}/...', causes:
             ;;   _FontTransOpen: Unable to Parse address ${prefix}/share/...
             ;; It's not used anyway, so set it to empty.
             "--with-default-font-path="

             ;; The default is to use "uname -srm", which captures the kernel
             ;; version and makes builds non-reproducible.
             "--with-os-name=GNU"

             "--with-os-vendor=GuixSD"    ;not strictly needed, but looks nice


             ;; For the log file, etc.
             "--localstatedir=/var"
             ;; For sddm
             "--enable-kdrive"
             "--enable-xephyr")

       #:phases
       (modify-phases %standard-phases
         (add-before 'configure 'pre-configure
           (lambda _
             (substitute* (find-files "." "\\.c$")
               (("/bin/sh") (which "sh")))

             ;; Don't try to 'mkdir /var'.
             (substitute* "hw/xfree86/Makefile.in"
               (("\\$\\(MKDIR_P\\).*logdir.*")
                "true\n"))

             ;; Strip timestamps that would otherwise end up in the 'Xorg'
             ;; binary.
             (substitute* "configure"
               (("^BUILD_DATE=.*$")
                "BUILD_DATE=19700101\n")
               (("^BUILD_TIME=.*$")
                "BUILD_TIME=000001\n"))

             #t)))))
    (home-page "https://www.x.org/wiki/")
    (synopsis "Xorg implementation of the X Window System")
    (description
     "This package provides the Xorg X server itself.
The X server accepts requests from client programs to create windows, which
are (normally rectangular) 'virtual screens' that the client program can
draw into.

Windows are then composed on the actual screen by the X server (or by a
separate composite manager) as directed by the window manager, which usually
communicates with the user via graphical controls such as buttons and
draggable titlebars and borders.")
    (license license:x11)))

;; This package is intended to be used when building GTK+.
;; Note: It's currently marked as "hidden" to avoid having two non-eq?
;; packages with the same name and version.
(define-public xorg-server-1.19.3
  (hidden-package
   (package
     (inherit xorg-server)
     (name "xorg-server")
     (version "1.19.3")
     (source
      (origin
        (method url-fetch)
        (uri (string-append
              "mirror://xorg/individual/xserver/"
              name "-" version ".tar.bz2"))
        (sha256
         (base32
          "162s1v901djr57gxmmk4airk8hiwcz79dqyz72972x1lw1k82yk7")))))))

(define-public xorg-server-xwayland
  (package
    (inherit xorg-server)
    (name "xorg-server-xwayland")
    (inputs
     `(("wayland" ,wayland)
       ("wayland-protocols" ,wayland-protocols)
       ,@(package-inputs xorg-server)))
    (arguments
     (substitute-keyword-arguments (package-arguments xorg-server)
       ((#:configure-flags flags)
        `(cons* "--enable-xwayland" "--disable-xorg"
                "--disable-docs"    "--disable-devel-docs"
                "--disable-xvfb"    "--disable-xnest"
                "--disable-xquartz" "--disable-xwin"
                ,flags))))
    (synopsis "Xorg server with wayland backend")))


;; packages of height 4 in the propagated-inputs tree

(define-public libx11
  (package
    (name "libx11")
    (version "1.6.5")
    (source
      (origin
        (method url-fetch)
        (uri (string-append
               "mirror://xorg/individual/lib/libX11-"
               version
               ".tar.bz2"))
        (sha256
          (base32
            "0pa3cfp6h9rl2vxmkph65250gfqyki0ccqyaan6bl9d25gdr0f2d"))))
    (build-system gnu-build-system)
    (outputs '("out"
               "doc"))                            ;8 MiB of man pages + XML
    (arguments
     '(#:configure-flags (list (string-append "--mandir="
                                              (assoc-ref %outputs "doc")
                                              "/share/man"))))
    (propagated-inputs
      `(("kbproto" ,kbproto)
        ("libxcb" ,libxcb)))
    (inputs
      `(("inputproto" ,inputproto)
        ("xextproto" ,xextproto)
        ("xtrans" ,xtrans)))
    (native-inputs
      `(("pkg-config" ,pkg-config)))
    (home-page "https://www.x.org/wiki/")
    (synopsis "Xorg Core X11 protocol client library")
    (description "Xorg Core X11 protocol client library.")
    (license license:x11)))

;; packages of height 5 in the propagated-inputs tree

(define-public libxcursor
  (package
    (name "libxcursor")
    (version "1.1.14")
    (replacement libxcursor-1.1.15)
    (source
      (origin
        (method url-fetch)
        (uri (string-append
               "mirror://xorg/individual/lib/libXcursor-"
               version
               ".tar.bz2"))
        (sha256
          (base32
            "1prkdicl5y5yx32h1azh6gjfbijvjp415javv8dsakd13jrarilv"))))
    (build-system gnu-build-system)
    (propagated-inputs
      `(("libx11" ,libx11)
        ("libxrender" ,libxrender)
        ("libxfixes" ,libxfixes)
        ("xproto" ,xproto)))
    (native-inputs
      `(("pkg-config" ,pkg-config)))
;; TODO: add XCURSOR_PATH=.../share/icons to profile search paths, so
;; libXcursor finds cursors installed into a profile.  If we solve bugs
;; <http://bugs.gnu.org/20255> and <http://bugs.gnu.org/22138>, we can fix
;; this with a search-path as follows:
;;
;;    (native-search-paths
;;     (list (search-path-specification
;;            (variable "XCURSOR_PATH")
;;            (files '("share/icons")))))
    (home-page "https://www.x.org/wiki/")
    (synopsis "Xorg Cursor management library")
    (description "Xorg Cursor management library.")
    (license license:x11)))

;; For CVE-2017-16612.
(define-public libxcursor-1.1.15
  (package
    (inherit libxcursor)
    (version "1.1.15")
    (source (origin
              (method url-fetch)
              (uri (string-append "mirror://xorg/individual/lib/libXcursor-"
                                  version ".tar.bz2"))
              (sha256
               (base32
                "0syzlfvh29037p0vnlc8f3jxz8nl55k65blswsakklkwsc6nfki9"))))))

(define-public libxt
  (package
    (name "libxt")
    (version "1.1.5")
    (source
      (origin
        (method url-fetch)
        (uri (string-append
               "mirror://xorg/individual/lib/libXt-"
               version
               ".tar.bz2"))
        (sha256
          (base32
           "06lz6i7rbrp19kgikpaz4c97fw7n31k2h2aiikczs482g2zbdvj6"))
        (patches (search-patches "libxt-guix-search-paths.patch"))))
    (build-system gnu-build-system)
    (outputs '("out"
               "doc"))                            ;2 MiB of man pages + XML
    (arguments
     '(#:configure-flags (list (string-append "--mandir="
                                              (assoc-ref %outputs "doc")
                                              "/share/man"))))
    (propagated-inputs
      `(("libx11" ,libx11)
        ("libice" ,libice)
        ("libsm" ,libsm)))
    (inputs
      `(("libx11" ,libx11)))
    (native-inputs
      `(("pkg-config" ,pkg-config)))
    (home-page "https://www.x.org/wiki/")
    (synopsis "Xorg XToolkit Intrinsics library")
    (description "Xorg XToolkit Intrinsics library.")
    (license license:x11)))


(define-public libxaw
  (package
    (name "libxaw")
    (version "1.0.13")
    (source
      (origin
        (method url-fetch)
        (uri (string-append
               "mirror://xorg/individual/lib/libXaw-"
               version
               ".tar.bz2"))
        (sha256
          (base32
            "1kdhxplwrn43d9jp3v54llp05kwx210lrsdvqb6944jp29rhdy4f"))))
    (build-system gnu-build-system)
    (propagated-inputs
      `(("libxext" ,libxext)
        ("libxmu" ,libxmu)
        ("libxpm" ,libxpm)
        ("libxt" ,libxt)))
    (inputs
      `(("xproto" ,xproto)))
    (native-inputs
      `(("pkg-config" ,pkg-config)))
    (home-page "https://www.x.org/wiki/")
    (synopsis "Xorg Xaw library")
    (description
     "Xaw is the X Athena Widget Set based on the X Toolkit
Intrinsics (Xt) Library.")
    (license license:x11)))

(define-public twm
  (package
    (name "twm")
    (version "1.0.9")
    (source
     (origin
       (method url-fetch)
       (uri (string-append
             "mirror://xorg/individual/app/" name "-"
             version
             ".tar.gz"))
       (sha256
        (base32
         "1s1r00x8add3f27xjqxg6q7mwplwrb72gakbh4y6j052as25wchw"))))
    (build-system gnu-build-system)
    (inputs
     `(("libxt" ,libxt)
       ("libxmu" ,libxmu)
       ("libxext" ,libxext)
       ("xproto" ,xproto)))
    (native-inputs
     `(("bison" ,bison)
       ("pkg-config" ,pkg-config)))
    (home-page "https://www.x.org/wiki/")
    (synopsis "Tab Window Manager for the X Window System")
    (description "Twm is a window manager for the X Window System.
It provides titlebars, shaped windows, several forms of icon management,
user-defined macro functions, click-to-type and pointer-driven
keyboard focus, and user-specified key and pointer button bindings.")
    (license license:x11)))

(define-public xcb-util
  (package
    (name "xcb-util")
    (version "0.4.0")
    (source (origin
             (method url-fetch)
             (uri (string-append "mirror://xorg/individual/xcb/"
                                 name "-" version ".tar.bz2"))
             (sha256
              (base32
               "1sahmrgbpyki4bb72hxym0zvxwnycmswsxiisgqlln9vrdlr9r26"))))
    (build-system gnu-build-system)
    (propagated-inputs
     `(("libxcb" ,libxcb)))
    (native-inputs
     `(("pkg-config" ,pkg-config)))
    (home-page "https://cgit.freedesktop.org/xcb/util/")
    (synopsis "Core XCB utility functions")
    (description
     "The XCB util module provides a number of libraries which sit on
top of libxcb, the core X protocol library, and some of the extension
libraries.  These experimental libraries provide convenience functions
and interfaces which make the raw X protocol more usable.  Some of the
libraries also provide client-side code which is not strictly part of
the X protocol but which has traditionally been provided by Xlib.

The XCB util module provides the following libraries:

- aux: Convenient access to connection setup and some core requests.

- atom: Standard core X atom constants and atom caching.

- event: Some utilities that have little to do with events any more.")
    (license license:x11)))


(define-public xcb-util-cursor
  (package
    (name "xcb-util-cursor")
    (version "0.1.3")
    (source (origin
              (method url-fetch)
              (uri (string-append "https://xcb.freedesktop.org/dist/"
                                  "xcb-util-cursor-" version ".tar.bz2"))
              (sha256
               (base32
                "0krr4rcw6r42cncinzvzzdqnmxk3nrgpnadyg2h8k9x10q3hm885"))))
    (build-system gnu-build-system)
    (native-inputs
     `(("m4" ,m4)
       ("pkg-config" ,pkg-config)))
    (inputs
     `(("libxcb" ,libxcb)))
    (propagated-inputs
     `(("xcb-util-renderutil" ,xcb-util-renderutil)
       ("xcb-util-image" ,xcb-util-image)))
    (home-page "https://cgit.freedesktop.org/xcb/util-cursor/")
    (synopsis "Port of libxcursor")
    (description "XCB-util-cursor is a port of libxcursor.")
    (license
     ; expat license  with added clause regarding advertising
     (license:non-copyleft
      "file://COPYING"
      "See COPYING in the distribution."))))


(define-public xcb-util-image
  (package
    (name "xcb-util-image")
    (version "0.4.0")
    (source (origin
             (method url-fetch)
             (uri (string-append "mirror://xorg/individual/xcb/"
                                 name "-" version ".tar.bz2"))
             (sha256
              (base32
               "1z1gxacg7q4cw6jrd26gvi5y04npsyavblcdad1xccc8swvnmf9d"))))
    (build-system gnu-build-system)
    (propagated-inputs
     `(("libxcb" ,libxcb)))
    (inputs
     `(("xcb-util" ,xcb-util)))
    (native-inputs
     `(("pkg-config" ,pkg-config)))
    (home-page "https://cgit.freedesktop.org/xcb/util-image/")
    (synopsis "XCB port of Xlib's XImage and XShmImage")
    (description
     "The XCB util module provides a number of libraries which sit on
top of libxcb, the core X protocol library, and some of the extension
libraries.  These experimental libraries provide convenience functions
and interfaces which make the raw X protocol more usable.  Some of the
libraries also provide client-side code which is not strictly part of
the X protocol but which has traditionally been provided by Xlib.

The XCB util-image module provides the following library:

- image: Port of Xlib's XImage and XShmImage functions.")
    (license license:x11)))


(define-public xcb-util-keysyms
  (package
    (name "xcb-util-keysyms")
    (version "0.4.0")
    (source (origin
             (method url-fetch)
             (uri (string-append "mirror://xorg/individual/xcb/"
                                 name "-" version ".tar.bz2"))
             (sha256
              (base32
               "1nbd45pzc1wm6v5drr5338j4nicbgxa5hcakvsvm5pnyy47lky0f"))))
    (build-system gnu-build-system)
    (propagated-inputs
     `(("libxcb" ,libxcb)))
    (native-inputs
     `(("pkg-config" ,pkg-config)))
    (home-page "https://cgit.freedesktop.org/xcb/util-keysyms/")
    (synopsis "Standard X constants and conversion to/from keycodes")
    (description
     "The XCB util module provides a number of libraries which sit on
top of libxcb, the core X protocol library, and some of the extension
libraries.  These experimental libraries provide convenience functions
and interfaces which make the raw X protocol more usable.  Some of the
libraries also provide client-side code which is not strictly part of
the X protocol but which has traditionally been provided by Xlib.

The XCB util-keysyms module provides the following library:

- keysyms: Standard X key constants and conversion to/from keycodes.")
    (license license:x11)))


(define-public xcb-util-renderutil
  (package
    (name "xcb-util-renderutil")
    (version "0.3.9")
    (source (origin
             (method url-fetch)
             (uri (string-append "mirror://xorg/individual/xcb/"
                                 name "-" version ".tar.bz2"))
             (sha256
              (base32
               "0nza1csdvvxbmk8vgv8vpmq7q8h05xrw3cfx9lwxd1hjzd47xsf6"))))
    (build-system gnu-build-system)
    (propagated-inputs
     `(("libxcb" ,libxcb)))
    (native-inputs
     `(("pkg-config" ,pkg-config)))
    (home-page "https://cgit.freedesktop.org/xcb/util-renderutil/")
    (synopsis "Convenience functions for the Render extension")
    (description
     "The XCB util module provides a number of libraries which sit on
top of libxcb, the core X protocol library, and some of the extension
libraries.  These experimental libraries provide convenience functions
and interfaces which make the raw X protocol more usable.  Some of the
libraries also provide client-side code which is not strictly part of
the X protocol but which has traditionally been provided by Xlib.

The XCB util-renderutil module provides the following library:

- renderutil: Convenience functions for the Render extension.")
    (license license:x11)))


(define-public xcb-util-wm
  (package
    (name "xcb-util-wm")
    (version "0.4.1")
    (source (origin
             (method url-fetch)
             (uri (string-append "mirror://xorg/individual/xcb/"
                                 name "-" version ".tar.bz2"))
             (sha256
              (base32
               "0gra7hfyxajic4mjd63cpqvd20si53j1q3rbdlkqkahfciwq3gr8"))))
    (build-system gnu-build-system)
    (propagated-inputs
     `(("libxcb" ,libxcb)))
    (native-inputs
     `(("m4" ,m4)
       ("pkg-config" ,pkg-config)))
    (home-page "https://cgit.freedesktop.org/xcb/util-wm/")
    (synopsis "Client and window-manager helpers for ICCCM and EWMH")
    (description
     "The XCB util modules provides a number of libraries which sit on
top of libxcb, the core X protocol library, and some of the extension
libraries.  These experimental libraries provide convenience functions
and interfaces which make the raw X protocol more usable.  Some of the
libraries also provide client-side code which is not strictly part of
the X protocol but which has traditionally been provided by Xlib.

The XCB util-wm module provides the following libraries:

- ewmh: Both client and window-manager helpers for EWMH.

- icccm: Both client and window-manager helpers for ICCCM.")
    (license license:x11)))

(define-public xinit
  (package
    (name "xinit")
    (version "1.3.4")
    (source (origin
              (method url-fetch)
              (uri (string-append "mirror://xorg/individual/app/xinit-"
                                  version ".tar.bz2"))
              (sha256
               (base32
                "1cq2g469mb2cfgr8k57960yrn90bl33vfqri4pdh2zm0jxrqvn3m"))))
    (build-system gnu-build-system)
    (inputs
     `(("xproto" ,xproto)
       ("libx11" ,libx11)))
    (native-inputs
     `(("pkg-config" ,pkg-config)))
    (propagated-inputs
     `(("xauth" ,xauth)))
    (home-page "https://www.x.org/")
    (synopsis "Commands to start the X Window server")
    (description
     "The xinit program is used to start the X Window System server and a
first client program on systems that are not using a display manager such as
xdm.  This package also provides the 'startx' command, which provides a
user-friendly mechanism to start the X server.")
    (license license:x11)))

;; package outside the x.org system proper of height 5

(define-public libxaw3d
  (package
    (name "libxaw3d")
    (version "1.6.2")
    (source
      (origin
        (method url-fetch)
        (uri (string-append
               "mirror://xorg/individual/lib/libXaw3d-"
               version
               ".tar.bz2"))
        (sha256
          (base32
            "0awplv1nf53ywv01yxphga3v6dcniwqnxgnb0cn4khb121l12kxp"))))
    (build-system gnu-build-system)
    (propagated-inputs
      `(("libxext" ,libxext)
        ("libxmu" ,libxmu)
        ("libxt" ,libxt)))
    (inputs
     `(("libx11" ,libx11)))
    (native-inputs
     `(("pkg-config" ,pkg-config)))
    (home-page "https://www.x.org/wiki/")
    (synopsis "Xorg Xaw3d library")
    (description
     "Xaw is the X 3D Athena Widget Set based on the X Toolkit
Intrinsics (Xt) Library.")
    (license license:x11)))

(define-public xmag
  (package
    (name "xmag")
    (version "1.0.6")
    (source
     (origin
       (method url-fetch)
       (uri (string-append
             "mirror://xorg/individual/app/" name "-"
             version
             ".tar.gz"))
       (sha256
        (base32
         "19bsg5ykal458d52v0rvdx49v54vwxwqg8q36fdcsv9p2j8yri87"))))
    (build-system gnu-build-system)
    (arguments
     `(#:configure-flags
       (list (string-append "--with-appdefaultdir="
                            %output ,%app-defaults-dir))))
    (inputs
     `(("libxaw" ,libxaw)))
    (native-inputs
     `(("pkg-config" ,pkg-config)))
    (home-page "https://www.x.org/wiki/")
    (synopsis "Display or capture a magnified part of a X11 screen")
    (description "Xmag displays and captures a magnified snapshot of a portion
of an X11 screen.")
    (license license:x11)))

(define-public xmessage
  (package
    (name "xmessage")
    (version "1.0.4")
    (source
     (origin
       (method url-fetch)
       (uri (string-append
             "mirror://xorg/individual/app/" name "-"
             version
             ".tar.gz"))
       (sha256
        (base32
         "1jmcac1xbwplbxfl75sr6w3zqhx1khpdzlqippjsr31cjp1rjc48"))))
    (build-system gnu-build-system)
    (arguments
     `(#:configure-flags
       (list (string-append "--with-appdefaultdir="
                            %output ,%app-defaults-dir))))
    (inputs
     `(("libxaw" ,libxaw)))
    (native-inputs
     `(("pkg-config" ,pkg-config)))
    (home-page "https://www.x.org/wiki/")
    (synopsis "Displays a message or query in a window")
    (description
     "Xmessage displays a message or query in a window.   The user can click
on a button to dismiss it or can select one of several buttons
to answer a question.  Xmessage can also exit after a specified time.")
    (license license:x11)))

(define-public xterm
  (package
    (name "xterm")
    (version "330")
    (source (origin
              (method url-fetch)
              (uri (string-append "ftp://ftp.invisible-island.net/xterm/"
                                  "xterm-" version ".tgz"))
              (sha256
               (base32
                "1psnfmqd23v9gxj8a98nzrgvymrk0p1whwqi92gy15bbkzrgkvks"))))
    (build-system gnu-build-system)
    (arguments
     '(#:configure-flags '("--enable-wide-chars" "--enable-256-color"
                           "--enable-load-vt-fonts" "--enable-i18n"
                           "--enable-doublechars" "--enable-luit"
                           "--enable-mini-luit")
       #:tests? #f))
    (native-inputs
     `(("pkg-config" ,pkg-config)))
    (inputs
     `(("luit" ,luit)
       ("libXft" ,libxft)
       ("fontconfig" ,fontconfig)
       ("freetype" ,freetype)
       ("ncurses" ,ncurses)
       ("libICE" ,libice)
       ("libSM" ,libsm)
       ("libX11" ,libx11)
       ("libXext" ,libxext)
       ("libXt" ,libxt)
       ("xproto" ,xproto)
       ("libXaw" ,libxaw)))
    (home-page "http://invisible-island.net/xterm/")
    (synopsis "Terminal emulator for the X Window System")
    (description
     "The xterm program is a terminal emulator for the X Window System.  It
provides DEC VT102/VT220 (VTxxx) and Tektronix 4014 compatible terminals for
programs that cannot use the window system directly.")
    (license license:x11)))

(define-public perl-x11-xcb
  (package
    (name "perl-x11-xcb")
    (version "0.16")
    (source (origin
              (method url-fetch)
              (uri (string-append
                    "mirror://cpan/authors/id/M/MS/MSTPLBG/"
                    "X11-XCB-" version ".tar.gz"))
              (sha256
               (base32
                "14mnvr1001py2z1n43l18yaw0plwvjg5pcsyc7k81sa0amw8ahzw"))))
    (build-system perl-build-system)
    (arguments
     '(;; Disable parallel build to prevent a race condition.
       #:parallel-build? #f
       #:phases
       (modify-phases %standard-phases
         (add-before 'configure 'set-perl-search-path
           (lambda _
             (setenv "PERL5LIB"
                     (string-append (getcwd) ":"
                                    (getenv "PERL5LIB")))
             #t))
         (add-before 'build 'patch-Makefile
           (lambda* (#:key inputs #:allow-other-keys)
             (substitute* "Makefile"
               ;; XXX: Without this hack, attempts at using XCB.so fails with
               ;; an error such as "XCB.so: undefined symbol: xcb_xinerama_id"
               (("^LDDLFLAGS = ")
                (string-append "LDDLFLAGS = "
                               "-lxcb -lxcb-util -lxcb-xinerama -lxcb-icccm ")))
             #t)))
       ;; Tests require a running X11 server.
       #:tests? #f))
    (native-inputs
     `(("perl-extutils-depends" ,perl-extutils-depends)
       ("perl-extutils-pkgconfig" ,perl-extutils-pkgconfig)
       ("perl-module-install" ,perl-module-install)
       ("perl-test-deep" ,perl-test-deep)
       ("perl-test-exception" ,perl-test-exception)))
    (propagated-inputs
     `(("perl-data-dump" ,perl-data-dump)
       ("perl-mouse" ,perl-mouse)
       ("perl-mousex-nativetraits" ,perl-mousex-nativetraits)
       ("perl-try-tiny" ,perl-try-tiny)
       ("perl-xml-descent" ,perl-xml-descent)
       ("perl-xml-simple" ,perl-xml-simple)
       ("perl-xs-object-magic" ,perl-xs-object-magic)))
    (inputs
     `(("libxcb" ,libxcb)
       ("xcb-proto" ,xcb-proto)
       ("xcb-util" ,xcb-util)
       ("xcb-util-wm" ,xcb-util-wm)))
    (home-page "http://search.cpan.org/dist/X11-XCB")
    (synopsis "Perl bindings for libxcb")
    (description
     "These bindings wrap @code{libxcb} (a C library to speak with X11,
in many cases better than @code{Xlib}), and provides an object oriented
interface to its methods (using @code{Mouse}).")
    (license license:perl-license)))

(define-public perl-x11-protocol
  (package
    (name "perl-x11-protocol")
    (version "0.56")
    (source (origin
             (method url-fetch)
             (uri (string-append
                   "mirror://cpan/authors/id/S/SM/SMCCAM/X11-Protocol-"
                   version ".tar.gz"))
             (sha256
              (base32
               "1dq89bh6fqv7l5mbffqcismcljpq5f869bx7g8lg698zgindv5ny"))))
    (build-system perl-build-system)
    (arguments '(#:tests? #f))          ;tests require a running x server
    (synopsis "Raw interface to X Window System servers")
    (description
     "X11::Protocol is a client-side interface to the X11 Protocol, allowing
perl programs to display windows and graphics on X11 servers.")
    (home-page
     (string-append "http://search.cpan.org/~smccam/X11-Protocol-" version))
    ;; From the package README: "you can redistribute and/or modify it under
    ;; the same terms as Perl itself. (As an exception, the file
    ;; Keysyms.pm,which is derived from a file in the standard X11
    ;; distribution, has another, less restrictive copying policy, as do some
    ;; of the extension modules in the directory Protocol/Ext: see those files
    ;; for details)."
    (license license:perl-license)))

(define-public xcompmgr
  (package
    (name "xcompmgr")
    (version "1.1.7")
    (source
     (origin
       ;; there's no current tarball
       (method git-fetch)
       (uri (git-reference
             (url "https://anongit.freedesktop.org/git/xorg/app/xcompmgr.git")
             (commit (string-append name "-" version))))
       (sha256
        (base32
         "04swkrm3gk689wrjc418bd3n25w8r20kg1xfbn5j8d7mx1r5gf16"))
       (file-name (string-append name "-" version))))
    (build-system gnu-build-system)
    (arguments
     `(#:phases (modify-phases %standard-phases
                  (add-after 'unpack 'autogen
                              (lambda _
                                (setenv "NOCONFIGURE" "t")
                                (zero? (system* "sh" "autogen.sh")))))))
    (native-inputs
     `(("pkg-config" ,pkg-config)
       ("autoconf" ,autoconf)
       ("automake" ,automake)))
    (inputs
     `(("libX11" ,libx11)
       ("libXext" ,libxext)
       ("libXcomposite" ,libxcomposite)
       ("libXfixes" ,libxfixes)
       ("libXdamage" ,libxdamage)
       ("libXrender" ,libxrender)))
    (synopsis "X Compositing manager using RENDER")
    (description "xcompmgr is a sample compositing manager for X servers
supporting the XFIXES, DAMAGE, RENDER, and COMPOSITE extensions.  It enables
basic eye-candy effects.")
    (home-page "https://cgit.freedesktop.org/xorg/app/xcompmgr/")
    (license (license:x11-style
              "https://cgit.freedesktop.org/xorg/app/xcompmgr/tree/COPYING"))))

(define-public xpra
  (package
    (name "xpra")
    (version "2.1.3")
    (source
     (origin
       (method url-fetch)
       (uri (string-append "https://www.xpra.org/src/xpra-"
                           version ".tar.xz"))
       (sha256
        (base32
         "0r0l3p59q05fmvkp3jv8vmny2v8m1vyhqkg6b9r2qgxn1kcxx7rm"))))
    (build-system python-build-system)
    (inputs `(("ffmpeg", ffmpeg)
              ("flac", flac)
              ("gtk+-2" ,gtk+-2) ;; no full GTK3 support yet
              ("libjpeg", libjpeg)
              ("libpng", libpng)
              ("libvpx", libvpx)
              ("libx264", libx264)
              ("libxcomposite", libxcomposite)
              ("libxdamage", libxdamage)
              ("libxkbfile", libxkbfile)
              ("libxrandr", libxrandr)
              ("libxtst", libxtst)
              ("lzo", lzo)
              ("python2-cryptography", python2-cryptography)
              ("python2-dbus", python2-dbus)
              ("python2-lz4", python2-lz4)
              ("python2-lzo", python2-lzo)
              ("python2-numpy", python2-numpy)
              ("python2-pillow" ,python2-pillow)
              ("python2-pycairo", python2-pycairo)
              ("python2-pycrypto", python2-pycrypto)
              ("python2-pygobject", python2-pygobject)
              ("python2-pyopengl", python2-pyopengl)
              ("python2-pygtk", python2-pygtk)
              ("python2-rencode", python2-rencode)
              ("xorg-server", xorg-server)))
    (native-inputs `(("pkg-config" ,pkg-config)
                     ("python2-cython", python2-cython)))
    (arguments
     `(#:python ,python-2 ;; no full Python 3 support yet
       #:configure-flags '("--with-tests"
                           "--with-bundle_tests"
                           "--without-opengl" ;; TODO: pygtkglext needed.
                           "--without-Xdummy" ;; We use Xvfb instead.
                           "--without-Xdummy_wrapper"
                           "--without-strict")
       #:modules ((guix build python-build-system)
                  (guix build utils))

       #:phases
       (modify-phases %standard-phases
         (delete 'build)
         (delete 'check) ;; There's no test suite at the moment.

         ;; Remove BUILD_CPU, BUILD_DATE, BUILD_TIME from build info to
         ;; prevent deterministic issues.  Also correct some directories and
         ;; use the xvfb binary instead of xorg-server (which doesn't seem to
         ;; work).
         (add-before 'install 'remove-timestamps&set-file-names
           (lambda* (#:key inputs outputs #:allow-other-keys)
             (substitute* "add_build_info.py"
               ((".*\"BUILD_CPU\", get_cpuinfo.*") ""))
             (substitute* "add_build_info.py"
               ((".*\"BUILD_DATE\", datetime.*") ""))
             (substitute* "add_build_info.py"
               ((".*\"BUILD_TIME\", datetime.*") ""))
             (substitute* "setup.py"
               (("/etc/init.d/")
                (string-append (assoc-ref outputs "out")
                               "/etc/init.d/")))
             (substitute* "setup.py"
               (("/usr/lib/")
                (string-append (assoc-ref outputs "out") "/lib/")))
             (substitute* "./xpra/scripts/config.py"
               ((":.*join.*xvfb.*")
                (string-append ": \"" (assoc-ref inputs "xorg-server")
                               "/bin/Xvfb +extension Composite"
                               " -screen 0 5760x2560x24+32 -dpi 96 -nolisten"
                               " tcp -noreset -auth $XAUTHORITY\",\n")))
             (substitute* "./xpra/scripts/config.py"
               (("socket-dir.*: \"\",")
                "socket-dir\"        : \"~/.xpra\","))
             #t)))))
    (home-page "https://www.xpra.org/")
    (synopsis "Remote access to individual applications or full desktops")
    (description "Xpra is a persistent remote display server and client for
forwarding applications and desktop screens.  It gives you remote access to
individual applications or full desktops.  On X11, it is also known as
``@command{screen} for X11'': it allows you to run programs, usually on a
remote host, direct their display to your local machine, and then to
disconnect from these programs and reconnect from the same or another machine,
without losing any state.  It can also be used to forward full desktops from
X11 servers, Windows, or macOS.")
    (license license:gpl2+)))

(define-public uim
  (package
    (name "uim")
    (version "1.8.6")
    (source
     (origin
       (method url-fetch)
       (uri (string-append "https://github.com/uim/uim/releases/download/uim-"
                           version "/uim-" version ".tar.bz2"))
       (sha256
        (base32
         "0pr3rfqpxha8p6cxzdjsxbbmmr76riklzw36f68phd1zqw1sh7kv"))))
    (build-system gnu-build-system)
    (inputs
     `(("anthy" ,anthy)
       ("libedit" ,libedit)
       ("libxft" ,libxft)
       ("m17n-lib" ,m17n-lib)))
    (native-inputs
     `(("emacs" ,emacs-minimal)
       ("intltool" ,intltool)
       ("pkg-config" ,pkg-config)))
    (arguments
     `(#:modules ((guix build gnu-build-system)
                  (guix build utils)
                  (guix build emacs-utils))
       #:imported-modules (,@%gnu-build-system-modules
                           (guix build emacs-utils))
       #:configure-flags
       (list "--with-anthy-utf8"
             (string-append "--with-lispdir=" %output
                            "/share/emacs/site-lisp/guix.d")
             ;; Set proper runpath
             (string-append "LDFLAGS=-Wl,-rpath=" %output "/lib"))
       #:phases
       (modify-phases %standard-phases
         ;; Set path of uim-el-agent and uim-el-helper-agent executables
         (add-after 'configure 'configure-uim-el
           (lambda* (#:key outputs #:allow-other-keys)
             (substitute* "emacs/uim-var.el"
               (("\"(uim-el-agent|uim-el-helper-agent)\"" _ executable)
                (string-append "\"" (assoc-ref outputs "out")
                               "/bin/" executable "\"")))
             #t))
         ;; Generate emacs autoloads for uim.el
         (add-after 'install 'make-autoloads
           (lambda* (#:key outputs #:allow-other-keys)
             (emacs-generate-autoloads
              ,name (string-append (assoc-ref outputs "out")
                                   "/share/emacs/site-lisp"))
             #t)))))
    (home-page "https://github.com/uim/uim")
    (synopsis "Multilingual input method framework")
    (description "Uim is a multilingual input method library and environment.
It provides a simple, easily extensible and high code-quality input method
development platform, and useful input method environment for users of desktop
and embedded platforms.")
    (license (list license:lgpl2.1+ ; scm/py.scm, pixmaps/*.{svg,png} (see pixmaps/README)
                   license:gpl2+ ; scm/pinyin-big5.scm
                   license:gpl3+ ; scm/elatin-rules.cm
                   license:public-domain ; scm/input-parse.scm, scm/match.scm
                   ;; gtk2/toolbar/eggtrayicon.{ch},
                   ;; qt3/chardict/kseparator.{cpp,h},
                   ;; qt3/pref/kseparator.{cpp,h}
                   license:lgpl2.0+
                   ;; pixmaps/*.{svg,png} (see pixmaps/README),
                   ;; all other files
                   license:bsd-3))))

(define-public uim-gtk
  (package
    (inherit uim)
    (name "uim-gtk")
    (inputs
     `(("gtk" ,gtk+)
       ("gtk" ,gtk+-2)
       ,@(package-inputs uim)))
    (synopsis "Multilingual input method framework (GTK+ support)")))

(define-public uim-qt
  (package
    (inherit uim)
    (name "uim-qt")
    (inputs
     `(("qt" ,qt-4)
       ,@(package-inputs uim)))
    (arguments
     (substitute-keyword-arguments (package-arguments uim)
       ((#:configure-flags configure-flags)
        (append configure-flags (list "--with-qt4-immodule"
                                      "--with-qt4")))))
    (synopsis "Multilingual input method framework (Qt support)")))<|MERGE_RESOLUTION|>--- conflicted
+++ resolved
@@ -4891,22 +4891,15 @@
 (define-public libxfont2
   (package
     (inherit libxfont)
-<<<<<<< HEAD
     (version "2.0.2")
-=======
-    (version "2.0.1")
     (replacement libxfont2-2.0.3)
->>>>>>> 35377cfa
     (source (origin
               (method url-fetch)
               (uri (string-append "mirror://xorg/individual/lib/libXfont2-"
                                   version ".tar.bz2"))
               (sha256
                (base32
-<<<<<<< HEAD
                 "04f1lswh1ridkycgaivf1hrr77l5ap8smbfr2rqjrm7phwxqs24l"))))))
-=======
-                "0znvwk36nhmyqpmhbm9mzisgixp1mp5qkfald8x1n5yxbm3vpyz9"))))))
 
 ;; Fixes the following security vulnerabilities:
 ;; https://cve.mitre.org/cgi-bin/cvename.cgi?name=CVE-2017-13720
@@ -4924,7 +4917,6 @@
        (sha256
         (base32
          "0klwmimmhm3axpj8pwn5l41lbggh47r5aazhw63zxkbwfgyvg2hf"))))))
->>>>>>> 35377cfa
 
 (define-public libxi
   (package
