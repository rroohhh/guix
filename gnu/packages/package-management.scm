--- conflicted
+++ resolved
@@ -26,11 +26,8 @@
   #:use-module (gnu packages acl)
   #:use-module (gnu packages autotools)
   #:use-module (gnu packages backup)
-<<<<<<< HEAD
+  #:use-module (gnu packages bdw-gc)
   #:use-module (gnu packages bootstrap)          ;for 'bootstrap-guile-origin'
-=======
-  #:use-module (gnu packages bdw-gc)
->>>>>>> ccb5cac1
   #:use-module (gnu packages check)
   #:use-module (gnu packages compression)
   #:use-module (gnu packages cpio)
